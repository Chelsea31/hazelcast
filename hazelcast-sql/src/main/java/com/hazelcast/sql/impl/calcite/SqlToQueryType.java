/*
 * Copyright (c) 2008-2020, Hazelcast, Inc. All Rights Reserved.
 *
 * Licensed under the Apache License, Version 2.0 (the "License");
 * you may not use this file except in compliance with the License.
 * You may obtain a copy of the License at
 *
 * http://www.apache.org/licenses/LICENSE-2.0
 *
 * Unless required by applicable law or agreed to in writing, software
 * distributed under the License is distributed on an "AS IS" BASIS,
 * WITHOUT WARRANTIES OR CONDITIONS OF ANY KIND, either express or implied.
 * See the License for the specific language governing permissions and
 * limitations under the License.
 */

package com.hazelcast.sql.impl.calcite;

import com.hazelcast.sql.impl.type.QueryDataType;
import com.hazelcast.sql.impl.type.QueryDataTypeFamily;
import org.apache.calcite.rel.type.RelDataType;
import org.apache.calcite.rel.type.RelDataTypeField;
import org.apache.calcite.sql.type.SqlTypeName;

import java.util.HashMap;
import java.util.List;
import java.util.Map;

import static org.apache.calcite.sql.type.SqlTypeName.DAY_INTERVAL_TYPES;
import static org.apache.calcite.sql.type.SqlTypeName.YEAR_INTERVAL_TYPES;

/**
 * Provides utilities to map from Calcite's {@link SqlTypeName} to {@link
 * QueryDataType}.
 */
@SuppressWarnings("checkstyle:ExecutableStatementCount")
public final class SqlToQueryType {

    private static final Map<SqlTypeName, QueryDataType> CALCITE_TO_HZ = new HashMap<>();
    private static final Map<QueryDataTypeFamily, SqlTypeName> HZ_TO_CALCITE = new HashMap<>();

    static {
        HZ_TO_CALCITE.put(QueryDataTypeFamily.VARCHAR, SqlTypeName.VARCHAR);
        CALCITE_TO_HZ.put(SqlTypeName.VARCHAR, QueryDataType.VARCHAR);
        CALCITE_TO_HZ.put(SqlTypeName.CHAR, QueryDataType.VARCHAR);

        HZ_TO_CALCITE.put(QueryDataTypeFamily.BOOLEAN, SqlTypeName.BOOLEAN);
        CALCITE_TO_HZ.put(SqlTypeName.BOOLEAN, QueryDataType.BOOLEAN);

        HZ_TO_CALCITE.put(QueryDataTypeFamily.TINYINT, SqlTypeName.TINYINT);
        HZ_TO_CALCITE.put(QueryDataTypeFamily.SMALLINT, SqlTypeName.SMALLINT);
        HZ_TO_CALCITE.put(QueryDataTypeFamily.INT, SqlTypeName.INTEGER);
        HZ_TO_CALCITE.put(QueryDataTypeFamily.BIGINT, SqlTypeName.BIGINT);
        CALCITE_TO_HZ.put(SqlTypeName.TINYINT, QueryDataType.TINYINT);
        CALCITE_TO_HZ.put(SqlTypeName.SMALLINT, QueryDataType.SMALLINT);
        CALCITE_TO_HZ.put(SqlTypeName.INTEGER, QueryDataType.INT);
        CALCITE_TO_HZ.put(SqlTypeName.BIGINT, QueryDataType.BIGINT);

        HZ_TO_CALCITE.put(QueryDataTypeFamily.DECIMAL, SqlTypeName.DECIMAL);
        CALCITE_TO_HZ.put(SqlTypeName.DECIMAL, QueryDataType.DECIMAL);

        HZ_TO_CALCITE.put(QueryDataTypeFamily.REAL, SqlTypeName.REAL);
        HZ_TO_CALCITE.put(QueryDataTypeFamily.DOUBLE, SqlTypeName.DOUBLE);
        CALCITE_TO_HZ.put(SqlTypeName.REAL, QueryDataType.REAL);
        CALCITE_TO_HZ.put(SqlTypeName.DOUBLE, QueryDataType.DOUBLE);

        HZ_TO_CALCITE.put(QueryDataTypeFamily.TIME, SqlTypeName.TIME);
        HZ_TO_CALCITE.put(QueryDataTypeFamily.DATE, SqlTypeName.DATE);
        HZ_TO_CALCITE.put(QueryDataTypeFamily.TIMESTAMP, SqlTypeName.TIMESTAMP);
        HZ_TO_CALCITE.put(QueryDataTypeFamily.TIMESTAMP_WITH_TIME_ZONE, SqlTypeName.TIMESTAMP_WITH_LOCAL_TIME_ZONE);
        HZ_TO_CALCITE.put(QueryDataTypeFamily.INTERVAL_YEAR_MONTH, SqlTypeName.INTERVAL_YEAR_MONTH);
        HZ_TO_CALCITE.put(QueryDataTypeFamily.INTERVAL_DAY_SECOND, SqlTypeName.INTERVAL_DAY_SECOND);
        CALCITE_TO_HZ.put(SqlTypeName.TIME, QueryDataType.TIME);
        CALCITE_TO_HZ.put(SqlTypeName.DATE, QueryDataType.DATE);
        CALCITE_TO_HZ.put(SqlTypeName.TIMESTAMP, QueryDataType.TIMESTAMP);
        CALCITE_TO_HZ.put(SqlTypeName.TIMESTAMP_WITH_LOCAL_TIME_ZONE, QueryDataType.TIMESTAMP_WITH_TZ_OFFSET_DATE_TIME);
        CALCITE_TO_HZ.put(SqlTypeName.INTERVAL_YEAR_MONTH, QueryDataType.INTERVAL_YEAR_MONTH);
        CALCITE_TO_HZ.put(SqlTypeName.INTERVAL_DAY_SECOND, QueryDataType.INTERVAL_DAY_SECOND);

        // TODO: VO: Object type should be very restrictive, but currently all check for it are skipped. Use "STRUCTURED"?
        HZ_TO_CALCITE.put(QueryDataTypeFamily.OBJECT, SqlTypeName.ANY);
        CALCITE_TO_HZ.put(SqlTypeName.ANY, QueryDataType.OBJECT);

        HZ_TO_CALCITE.put(QueryDataTypeFamily.NULL, SqlTypeName.NULL);
        CALCITE_TO_HZ.put(SqlTypeName.NULL, QueryDataType.NULL);
    }

    private SqlToQueryType() {
        // No-op.
    }

    public static SqlTypeName map(QueryDataTypeFamily family) {
        return HZ_TO_CALCITE.get(family);
    }

    public static QueryDataType map(SqlTypeName sqlTypeName) {
        if (YEAR_INTERVAL_TYPES.contains(sqlTypeName)) {
            sqlTypeName = SqlTypeName.INTERVAL_YEAR_MONTH;
        } else if (DAY_INTERVAL_TYPES.contains(sqlTypeName)) {
            sqlTypeName = SqlTypeName.INTERVAL_DAY_SECOND;
        }

        QueryDataType queryDataType = CALCITE_TO_HZ.get(sqlTypeName);
        if (queryDataType == null) {
            throw new IllegalArgumentException("unexpected SQL type: " + sqlTypeName);
        }
        return queryDataType;
    }

<<<<<<< HEAD
    public static QueryDataType[] mapRowType(RelDataType rowType) {
=======
     public static QueryDataType[] mapRowType(RelDataType rowType) {
>>>>>>> 4e04000e
        List<RelDataTypeField> fields = rowType.getFieldList();

        QueryDataType[] mappedRowType = new QueryDataType[fields.size()];
        for (int i = 0; i < fields.size(); ++i) {
            mappedRowType[i] = SqlToQueryType.map(fields.get(i).getType().getSqlTypeName());
        }
        return mappedRowType;
    }
<<<<<<< HEAD

=======
>>>>>>> 4e04000e
}<|MERGE_RESOLUTION|>--- conflicted
+++ resolved
@@ -25,9 +25,6 @@
 import java.util.HashMap;
 import java.util.List;
 import java.util.Map;
-
-import static org.apache.calcite.sql.type.SqlTypeName.DAY_INTERVAL_TYPES;
-import static org.apache.calcite.sql.type.SqlTypeName.YEAR_INTERVAL_TYPES;
 
 /**
  * Provides utilities to map from Calcite's {@link SqlTypeName} to {@link
@@ -68,16 +65,11 @@
         HZ_TO_CALCITE.put(QueryDataTypeFamily.DATE, SqlTypeName.DATE);
         HZ_TO_CALCITE.put(QueryDataTypeFamily.TIMESTAMP, SqlTypeName.TIMESTAMP);
         HZ_TO_CALCITE.put(QueryDataTypeFamily.TIMESTAMP_WITH_TIME_ZONE, SqlTypeName.TIMESTAMP_WITH_LOCAL_TIME_ZONE);
-        HZ_TO_CALCITE.put(QueryDataTypeFamily.INTERVAL_YEAR_MONTH, SqlTypeName.INTERVAL_YEAR_MONTH);
-        HZ_TO_CALCITE.put(QueryDataTypeFamily.INTERVAL_DAY_SECOND, SqlTypeName.INTERVAL_DAY_SECOND);
         CALCITE_TO_HZ.put(SqlTypeName.TIME, QueryDataType.TIME);
         CALCITE_TO_HZ.put(SqlTypeName.DATE, QueryDataType.DATE);
         CALCITE_TO_HZ.put(SqlTypeName.TIMESTAMP, QueryDataType.TIMESTAMP);
         CALCITE_TO_HZ.put(SqlTypeName.TIMESTAMP_WITH_LOCAL_TIME_ZONE, QueryDataType.TIMESTAMP_WITH_TZ_OFFSET_DATE_TIME);
-        CALCITE_TO_HZ.put(SqlTypeName.INTERVAL_YEAR_MONTH, QueryDataType.INTERVAL_YEAR_MONTH);
-        CALCITE_TO_HZ.put(SqlTypeName.INTERVAL_DAY_SECOND, QueryDataType.INTERVAL_DAY_SECOND);
 
-        // TODO: VO: Object type should be very restrictive, but currently all check for it are skipped. Use "STRUCTURED"?
         HZ_TO_CALCITE.put(QueryDataTypeFamily.OBJECT, SqlTypeName.ANY);
         CALCITE_TO_HZ.put(SqlTypeName.ANY, QueryDataType.OBJECT);
 
@@ -94,12 +86,6 @@
     }
 
     public static QueryDataType map(SqlTypeName sqlTypeName) {
-        if (YEAR_INTERVAL_TYPES.contains(sqlTypeName)) {
-            sqlTypeName = SqlTypeName.INTERVAL_YEAR_MONTH;
-        } else if (DAY_INTERVAL_TYPES.contains(sqlTypeName)) {
-            sqlTypeName = SqlTypeName.INTERVAL_DAY_SECOND;
-        }
-
         QueryDataType queryDataType = CALCITE_TO_HZ.get(sqlTypeName);
         if (queryDataType == null) {
             throw new IllegalArgumentException("unexpected SQL type: " + sqlTypeName);
@@ -107,11 +93,7 @@
         return queryDataType;
     }
 
-<<<<<<< HEAD
-    public static QueryDataType[] mapRowType(RelDataType rowType) {
-=======
      public static QueryDataType[] mapRowType(RelDataType rowType) {
->>>>>>> 4e04000e
         List<RelDataTypeField> fields = rowType.getFieldList();
 
         QueryDataType[] mappedRowType = new QueryDataType[fields.size()];
@@ -120,8 +102,4 @@
         }
         return mappedRowType;
     }
-<<<<<<< HEAD
-
-=======
->>>>>>> 4e04000e
 }