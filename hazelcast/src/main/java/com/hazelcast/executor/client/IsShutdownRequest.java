--- conflicted
+++ resolved
@@ -29,12 +29,7 @@
 /**
  * @author ali 5/27/13
  */
-<<<<<<< HEAD
 public class IsShutdownRequest extends CallableClientRequest implements Portable, RetryableRequest {
-=======
-public class IsShutdownRequest extends CallableClientRequest
-        implements IdentifiedDataSerializable, RetryableRequest {
->>>>>>> 708107b9
 
     String name;
 
@@ -61,7 +56,6 @@
         return ExecutorPortableHook.F_ID;
     }
 
-<<<<<<< HEAD
     public int getClassId() {
         return ExecutorPortableHook.IS_SHUTDOWN_REQUEST;
     }
@@ -72,20 +66,5 @@
 
     public void read(PortableReader reader) throws IOException {
         name = reader.readUTF("n");
-=======
-    @Override
-    public int getId() {
-        return ExecutorDataSerializerHook.IS_SHUTDOWN_REQUEST;
-    }
-
-    @Override
-    public void writeData(ObjectDataOutput out) throws IOException {
-        out.writeUTF(name);
-    }
-
-    @Override
-    public void readData(ObjectDataInput in) throws IOException {
-        name = in.readUTF();
->>>>>>> 708107b9
     }
 }