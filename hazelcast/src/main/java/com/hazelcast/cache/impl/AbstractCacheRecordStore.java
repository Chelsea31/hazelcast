--- conflicted
+++ resolved
@@ -24,12 +24,9 @@
 import com.hazelcast.map.impl.MapEntrySet;
 import com.hazelcast.nio.IOUtil;
 import com.hazelcast.nio.serialization.Data;
-<<<<<<< HEAD
 import com.hazelcast.spi.EventRegistration;
 import com.hazelcast.spi.EventService;
-=======
 import com.hazelcast.nio.serialization.DefaultData;
->>>>>>> de06cddc
 import com.hazelcast.spi.NodeEngine;
 import com.hazelcast.spi.impl.EventServiceImpl;
 import com.hazelcast.util.Clock;
@@ -374,13 +371,8 @@
                                 Data dataValue, boolean isOldValueAvailable, int completionId) {
         if (isEventBatchingEnabled) {
             final CacheEventDataImpl cacheEventData =
-<<<<<<< HEAD
-                    new CacheEventDataImpl(cacheName, eventType, dataKey,
-                                           dataValue, dataOldValue, isOldValueAvailable);
-=======
                     new CacheEventDataImpl(name, eventType, dataKey,
                             dataValue, dataOldValue, isOldValueAvailable);
->>>>>>> de06cddc
             Set<CacheEventData> cacheEventDatas = batchEvent.get(eventType);
             if (cacheEventDatas == null) {
                 cacheEventDatas = new HashSet<CacheEventData>();
@@ -446,24 +438,12 @@
         return createRecord(value, Clock.currentTimeMillis(), expiryTime);
     }
 
-<<<<<<< HEAD
-    protected R createRecord(Data keyData, Object value, long creationTime, long expirationTime) {
-        final R record = createRecord(value, creationTime, expirationTime);
-        if (record.getCreationTime() <= 0) {
-            record.setCreationTime(Clock.currentTimeMillis());
-        }
-        updateHasExpiringEntry(record);
-        if (isEventsEnabled) {
-            publishEvent(name, CacheEventType.CREATED,
-                         keyData, null, toEventData(value), false);
-=======
     protected R createRecord(Data keyData, Object value, long expirationTime, int completionId) {
         final R record = createRecord(value, expirationTime);
         updateHasExpiringEntry(record);
         if (isEventsEnabled) {
             Data dataValue = toEventData(value);
             publishEvent(CacheEventType.CREATED, keyData, null, dataValue, false, completionId);
->>>>>>> de06cddc
         }
         return record;
     }
@@ -485,11 +465,7 @@
         }
 
         if (!isExpiredAt(expiryTime, now)) {
-<<<<<<< HEAD
-            R record = createRecord(key, value, now, expiryTime);
-=======
             R record = createRecord(key, value, expiryTime, completionId);
->>>>>>> de06cddc
             records.put(key, record);
             return record;
         }
@@ -503,7 +479,13 @@
                                        Data oldDataValue, Throwable error) {
     }
 
+    protected void onUpdateRecordError(Data key, R record, Object value,
+                                       Data newDataValue, Data oldDataValue,
+                                       Throwable error) {
+    }
+
     protected R updateRecord(Data key, R record, Object value, int completionId) {
+    protected R updateRecord(Data key, R record, Object value) {
         Data dataOldValue = null;
         Data dataValue = null;
         Object recordValue = value;
@@ -554,14 +536,9 @@
         }
     }
 
-<<<<<<< HEAD
-    public boolean updateRecordWithExpiry(Data key, Object value, R record, ExpiryPolicy expiryPolicy,
-                                          long now, boolean disableWriteThrough) {
-=======
     public boolean updateRecordWithExpiry(Data key, Object value, R record,
                                           ExpiryPolicy expiryPolicy, long now,
                                           boolean disableWriteThrough, int completionId) {
->>>>>>> de06cddc
         expiryPolicy = getExpiryPolicy(expiryPolicy);
 
         long expiryTime = -1L;
@@ -641,13 +618,8 @@
         if (isExpiredAt(expiryTime, now)) {
             return null;
         }
-<<<<<<< HEAD
-
-        return createRecord(key, value, now, expiryTime);
-=======
         //TODO below createRecord may fire create event, is it OK?
         return createRecord(key, value, expiryTime, IGNORE_COMPLETION);
->>>>>>> de06cddc
     }
 
     public Object readThroughCache(Data key) throws CacheLoaderException {
@@ -755,7 +727,6 @@
     }
 
     @Override
-<<<<<<< HEAD
     public void publishCompletedEvent(String cacheName, int completionId, Data dataKey, int orderKey) {
         if (completionId > 0) {
             cacheService
@@ -765,8 +736,6 @@
     }
 
     @Override
-=======
->>>>>>> de06cddc
     public CacheRecord getRecord(Data key) {
         return records.get(key);
     }
@@ -796,7 +765,6 @@
         Object value = null;
         R record = records.get(key);
         final boolean isExpired = processExpiredEntry(key, record, now);
-<<<<<<< HEAD
 
         try {
             if (record == null || isExpired) {
@@ -814,10 +782,6 @@
                 if (isStatisticsEnabled()) {
                     statistics.increaseCacheHits(1);
                 }
-=======
-        if (record == null || isExpired) {
-            if (isStatisticsEnabled()) {
-                statistics.increaseCacheMisses(1);
             }
             value = readThroughCache(key);
             if (value == null) {
@@ -830,7 +794,6 @@
             updateAccessDuration(record, expiryPolicy, now);
             if (isStatisticsEnabled()) {
                 statistics.increaseCacheHits(1);
->>>>>>> de06cddc
             }
 
             onGet(key, expiryPolicy, value, record);
@@ -850,7 +813,9 @@
         return record != null && !isExpired;
     }
 
-<<<<<<< HEAD
+    protected Object getAndPut(Data key, Object value, ExpiryPolicy expiryPolicy,
+                               String caller, boolean getValue,
+                               boolean disableWriteThrough, int completionId) {
     protected void onPut(Data key, Object value, ExpiryPolicy expiryPolicy, String caller,
                          boolean getValue, boolean disableWriteThrough, R record, Object oldValue,
                          boolean isExpired, boolean isNewPut, boolean isSaveSucceed) {
@@ -863,11 +828,6 @@
 
     protected Object put(Data key, Object value, ExpiryPolicy expiryPolicy,
                          String caller, boolean getValue, boolean disableWriteThrough) {
-=======
-    protected Object getAndPut(Data key, Object value, ExpiryPolicy expiryPolicy,
-                               String caller, boolean getValue,
-                               boolean disableWriteThrough, int completionId) {
->>>>>>> de06cddc
         expiryPolicy = getExpiryPolicy(expiryPolicy);
 
         final long now = Clock.currentTimeMillis();
@@ -884,32 +844,24 @@
             // not be added to the cache or listeners called or writers called.
             if (record == null || isExpired) {
                 isOnNewPut = true;
-<<<<<<< HEAD
-                record = createRecordWithExpiry(key, value, expiryPolicy, now, disableWriteThrough);
-=======
                 onBeforeGetAndPut(key, value, expiryPolicy, caller, getValue, disableWriteThrough,
                         record, oldValue, isExpired, isOnNewPut);
                 record = createRecordWithExpiry(key, value, expiryPolicy, now, disableWriteThrough, completionId);
->>>>>>> de06cddc
+                record = createRecordWithExpiry(key, value, expiryPolicy, now, disableWriteThrough);
                 isSaveSucceed = record != null;
             } else {
                 if (getValue) {
                     oldValue = toValue(record);
                 }
-<<<<<<< HEAD
-=======
                 onBeforeGetAndPut(key, value, expiryPolicy, caller, getValue, disableWriteThrough,
                         record, oldValue, isExpired, isOnNewPut);
->>>>>>> de06cddc
                 isSaveSucceed = updateRecordWithExpiry(key, value, record, expiryPolicy,
                         now, disableWriteThrough, completionId);
             }
 
-<<<<<<< HEAD
+            onAfterGetAndPut(key, value, expiryPolicy, caller, getValue, disableWriteThrough,
+                    record, oldValue, isExpired, isOnNewPut, isSaveSucceed);
             onPut(key, value, expiryPolicy, caller, getValue, disableWriteThrough,
-=======
-            onAfterGetAndPut(key, value, expiryPolicy, caller, getValue, disableWriteThrough,
->>>>>>> de06cddc
                     record, oldValue, isExpired, isOnNewPut, isSaveSucceed);
 
             updateGetAndPutStat(isSaveSucceed, getValue, oldValue == null, start);
@@ -918,17 +870,17 @@
 
             return oldValue;
         } catch (Throwable error) {
-<<<<<<< HEAD
+            onGetAndPutError(key, value, expiryPolicy, caller, getValue, disableWriteThrough,
+                    record, oldValue, isOnNewPut, error);
             onPutError(key, value, expiryPolicy, caller, getValue, disableWriteThrough,
-=======
-            onGetAndPutError(key, value, expiryPolicy, caller, getValue, disableWriteThrough,
->>>>>>> de06cddc
                     record, oldValue, isOnNewPut, error);
             throw ExceptionUtil.rethrow(error);
         }
     }
 
-<<<<<<< HEAD
+    protected Object getAndPut(Data key, Object value, ExpiryPolicy expiryPolicy,
+                               String caller, boolean getValue, int completionId) {
+        return getAndPut(key, value, expiryPolicy, caller, getValue, false, completionId);
     protected Object put(Data key, Object value, ExpiryPolicy expiryPolicy,
                          String caller, boolean getValue) {
         return put(key, value, expiryPolicy, caller, getValue, false);
@@ -937,39 +889,6 @@
     @Override
     public void put(Data key, Object value, ExpiryPolicy expiryPolicy, String caller) {
         put(key, value, expiryPolicy, caller, false, false);
-    }
-
-    @Override
-    public Object getAndPut(Data key, Object value, ExpiryPolicy expiryPolicy, String caller) {
-        return put(key, value, expiryPolicy, caller, true, false);
-=======
-    protected Object getAndPut(Data key, Object value, ExpiryPolicy expiryPolicy,
-                               String caller, boolean getValue, int completionId) {
-        return getAndPut(key, value, expiryPolicy, caller, getValue, false, completionId);
-    }
-
-    protected void onBeforeGetAndPut(Data key, Object value, ExpiryPolicy expiryPolicy,
-                                     String caller, boolean getValue,
-                                     boolean disableWriteThrough, R record,
-                                     Object oldValue, boolean isExpired,
-                                     boolean willBeNewPut) {
-    }
-
-    protected void onAfterGetAndPut(Data key, Object value,
-                                    ExpiryPolicy expiryPolicy, String caller,
-                                    boolean getValue, boolean disableWriteThrough,
-                                    R record, Object oldValue, boolean isExpired,
-                                    boolean isNewPut, boolean isSaveSucceed) {
-    }
-
-    protected void onGetAndPutError(Data key, Object value, ExpiryPolicy expiryPolicy,
-                                    String caller, boolean getValue,
-                                    boolean disableWriteThrough, R record,
-                                    Object oldValue, boolean wouldBeNewPut,
-                                    Throwable error) {
-    }
-
-    @Override
     public void put(Data key, Object value, ExpiryPolicy expiryPolicy, String caller, int completionId) {
         getAndPut(key, value, expiryPolicy, caller, false, false, completionId);
     }
@@ -978,12 +897,8 @@
     public Object getAndPut(Data key, Object value, ExpiryPolicy expiryPolicy,
                             String caller, int completionId) {
         return getAndPut(key, value, expiryPolicy, caller, true, false, completionId);
-    }
-
-    protected void onBeforePutIfAbsent(Data key, Object value, ExpiryPolicy expiryPolicy,
-                                       String caller, boolean disableWriteThrough,
-                                       R record, boolean isExpired) {
->>>>>>> de06cddc
+    public Object getAndPut(Data key, Object value, ExpiryPolicy expiryPolicy, String caller) {
+        return put(key, value, expiryPolicy, caller, true, false);
     }
 
     protected void onPutIfAbsent(Data key, Object value, ExpiryPolicy expiryPolicy, String caller,
@@ -1009,24 +924,18 @@
 
         try {
             if (record == null || isExpired) {
-<<<<<<< HEAD
-=======
                 onBeforePutIfAbsent(key, value, expiryPolicy, caller,
                         disableWriteThrough, record, isExpired);
->>>>>>> de06cddc
                 result = createRecordWithExpiry(key, value, expiryPolicy,
                         now, disableWriteThrough, completionId) != null;
             } else {
                 result = false;
             }
 
-<<<<<<< HEAD
+            onAfterPutIfAbsent(key, value, expiryPolicy, caller,
+                    disableWriteThrough, record, isExpired, result);
             onPutIfAbsent(key, value, expiryPolicy, caller,
                           disableWriteThrough, record, isExpired, result);
-=======
-            onAfterPutIfAbsent(key, value, expiryPolicy, caller,
-                    disableWriteThrough, record, isExpired, result);
->>>>>>> de06cddc
 
             updateHasExpiringEntry(record);
 
@@ -1044,14 +953,11 @@
     }
 
     @Override
-<<<<<<< HEAD
-    public boolean putIfAbsent(Data key, Object value, ExpiryPolicy expiryPolicy, String caller) {
-        return putIfAbsent(key, value, expiryPolicy, caller, false);
-=======
     public boolean putIfAbsent(Data key, Object value,
                                ExpiryPolicy expiryPolicy, String caller, int completionId) {
         return putIfAbsent(key, value, expiryPolicy, caller, false, completionId);
->>>>>>> de06cddc
+    public boolean putIfAbsent(Data key, Object value, ExpiryPolicy expiryPolicy, String caller) {
+        return putIfAbsent(key, value, expiryPolicy, caller, false);
     }
 
     protected void onReplace(Data key, Object oldValue, Object newValue, ExpiryPolicy expiryPolicy,
@@ -1065,12 +971,9 @@
     }
 
     @Override
-<<<<<<< HEAD
-    public boolean replace(Data key, Object value, ExpiryPolicy expiryPolicy, String caller) {
-=======
     public boolean replace(Data key, Object value, ExpiryPolicy expiryPolicy,
                            String caller, int completionId) {
->>>>>>> de06cddc
+    public boolean replace(Data key, Object value, ExpiryPolicy expiryPolicy, String caller) {
         expiryPolicy = getExpiryPolicy(expiryPolicy);
 
         final long now = Clock.currentTimeMillis();
@@ -1080,17 +983,12 @@
         R record = records.get(key);
         boolean isExpired = record != null && record.isExpiredAt(now);
 
-<<<<<<< HEAD
         try {
             if (record == null || isExpired) {
                 replaced = false;
             } else {
                 replaced = updateRecordWithExpiry(key, value, record, expiryPolicy, now, false);
             }
-
-            onReplace(key, null, value, expiryPolicy, caller,
-                      false, record, isExpired, replaced);
-=======
         onBeforeGetAndReplace(key, null, value, expiryPolicy, caller,
                 false, record, isExpired);
 
@@ -1099,12 +997,12 @@
         } else {
             result = updateRecordWithExpiry(key, value, record, expiryPolicy, now, false, completionId);
         }
-
+            onReplace(key, null, value, expiryPolicy, caller,
+                      false, record, isExpired, replaced);
+
+            updateHasExpiringEntry(record);
         onAfterGetAndReplace(key, null, value, expiryPolicy, caller,
                 false, record, isExpired, result);
->>>>>>> de06cddc
-
-            updateHasExpiringEntry(record);
 
             if (isStatisticsEnabled()) {
                 statistics.addGetTimeNanos(System.nanoTime() - start);
@@ -1138,11 +1036,9 @@
         R record = records.get(key);
         boolean isExpired = record != null && record.isExpiredAt(now);
 
-<<<<<<< HEAD
         try {
             if (record == null || isExpired) {
                 replaced = false;
-=======
         onBeforeGetAndReplace(key, oldValue, newValue, expiryPolicy,
                 caller, false, record, isExpired);
 
@@ -1154,7 +1050,6 @@
             if (compare(currentValue, toValue(oldValue))) {
                 result = updateRecordWithExpiry(key, newValue, record,
                         expiryPolicy, now, false, completionId);
->>>>>>> de06cddc
             } else {
                 isHit = true;
                 Object currentValue = toValue(record);
@@ -1167,13 +1062,10 @@
                 }
             }
 
-<<<<<<< HEAD
+        onAfterGetAndReplace(key, oldValue, newValue, expiryPolicy, caller,
+                false, record, isExpired, result);
             onReplace(key, oldValue, newValue, expiryPolicy, caller,
                       false, record, isExpired, replaced);
-=======
-        onAfterGetAndReplace(key, oldValue, newValue, expiryPolicy, caller,
-                false, record, isExpired, result);
->>>>>>> de06cddc
 
             updateReplaceStat(replaced, isHit, start);
 
@@ -1188,12 +1080,9 @@
     }
 
     @Override
-<<<<<<< HEAD
-    public Object getAndReplace(Data key, Object value, ExpiryPolicy expiryPolicy, String caller) {
-=======
     public Object getAndReplace(Data key, Object value, ExpiryPolicy expiryPolicy,
                                 String caller, int completionId) {
->>>>>>> de06cddc
+    public Object getAndReplace(Data key, Object value, ExpiryPolicy expiryPolicy, String caller) {
         expiryPolicy = getExpiryPolicy(expiryPolicy);
 
         final long now = Clock.currentTimeMillis();
@@ -1204,7 +1093,8 @@
         R record = records.get(key);
         boolean isExpired = record != null && record.isExpiredAt(now);
 
-<<<<<<< HEAD
+        onBeforeGetAndReplace(key, null, value, expiryPolicy, caller,
+                true, record, isExpired);
         try {
             if (record != null) {
                 obj = toValue(record);
@@ -1216,12 +1106,6 @@
                 replaced = updateRecordWithExpiry(key, value, record, expiryPolicy, now, false);
             }
 
-            onReplace(key, null, value, expiryPolicy, caller,
-                      false, record, isExpired, replaced);
-=======
-        onBeforeGetAndReplace(key, null, value, expiryPolicy, caller,
-                true, record, isExpired);
-
         if (record != null) {
             obj = toValue(record);
         }
@@ -1231,11 +1115,11 @@
         } else {
             result = updateRecordWithExpiry(key, value, record, expiryPolicy, now, false, completionId);
         }
+            onReplace(key, null, value, expiryPolicy, caller,
+                      false, record, isExpired, replaced);
 
         onAfterGetAndReplace(key, null, value, expiryPolicy, caller,
                 false, record, isExpired, result);
->>>>>>> de06cddc
-
             updateHasExpiringEntry(record);
 
             if (isStatisticsEnabled()) {
@@ -1276,14 +1160,6 @@
         boolean isExpired = record != null && record.isExpiredAt(now);
         boolean removed = false;
 
-<<<<<<< HEAD
-        try {
-            if (record == null || isExpired) {
-                removed = false;
-            } else {
-                removed = deleteRecord(key);
-            }
-=======
         boolean result = true;
         if (record == null || isExpired) {
             result = false;
@@ -1291,7 +1167,12 @@
         } else {
             deleteRecord(key, completionId);
         }
->>>>>>> de06cddc
+        try {
+            if (record == null || isExpired) {
+                removed = false;
+            } else {
+                removed = deleteRecord(key);
+            }
 
             onRemove(key, null, caller, false, record, removed);
 
@@ -1321,14 +1202,6 @@
         int hitCount = 0;
         boolean removed = false;
 
-<<<<<<< HEAD
-        try {
-            if (record == null || isExpired) {
-                if (isStatisticsEnabled()) {
-                    statistics.increaseCacheMisses(1);
-                }
-                removed = false;
-=======
         boolean result = true;
         if (record == null || isExpired) {
             if (isStatisticsEnabled()) {
@@ -1340,7 +1213,12 @@
             if (compare(toValue(record), toValue(value))) {
                 deleteCacheEntry(key);
                 deleteRecord(key, completionId);
->>>>>>> de06cddc
+        try {
+            if (record == null || isExpired) {
+                if (isStatisticsEnabled()) {
+                    statistics.increaseCacheMisses(1);
+                }
+                removed = false;
             } else {
                 hitCount++;
                 if (compare(toValue(record), toValue(value))) {
@@ -1352,13 +1230,10 @@
                     removed = false;
                 }
             }
-<<<<<<< HEAD
-=======
         }
         if (!result) {
             publishEvent(CacheEventType.COMPLETED, key, null, null, false, completionId);
         }
->>>>>>> de06cddc
 
             onRemove(key, value, caller, false, record, removed);
 
@@ -1366,22 +1241,6 @@
                 hasExpiringEntry = false;
             }
 
-<<<<<<< HEAD
-            if (removed && isStatisticsEnabled()) {
-                statistics.increaseCacheRemovals(1);
-                statistics.addRemoveTimeNanos(System.nanoTime() - start);
-                if (hitCount == 1) {
-                    statistics.increaseCacheHits(hitCount);
-                } else {
-                    statistics.increaseCacheMisses(1);
-                }
-            }
-
-            return removed;
-        } catch (Throwable error) {
-            onRemoveError(key, null, caller, false, record, removed, error);
-            throw ExceptionUtil.rethrow(error);
-=======
         updateRemoveStatistics(result, hitCount, start);
 
         return result;
@@ -1395,8 +1254,21 @@
                 statistics.increaseCacheHits(hitCount);
             } else {
                 statistics.increaseCacheMisses(1);
-            }
->>>>>>> de06cddc
+            if (removed && isStatisticsEnabled()) {
+                statistics.increaseCacheRemovals(1);
+                statistics.addRemoveTimeNanos(System.nanoTime() - start);
+                if (hitCount == 1) {
+                    statistics.increaseCacheHits(hitCount);
+                } else {
+                    statistics.increaseCacheMisses(1);
+                }
+            }
+
+            return removed;
+        } catch (Throwable error) {
+            onRemoveError(key, null, caller, false, record, removed, error);
+            throw ExceptionUtil.rethrow(error);
+        }
         }
     }
 
@@ -1410,9 +1282,7 @@
         R record = records.get(key);
         boolean isExpired = record != null && record.isExpiredAt(now);
         final Object obj;
-<<<<<<< HEAD
         boolean removed = false;
-=======
         boolean result;
         if (record == null || isExpired) {
             obj = null;
@@ -1421,7 +1291,6 @@
             obj = toValue(record);
             result = deleteRecord(key, completionId);
         }
->>>>>>> de06cddc
 
         try {
             if (record == null || isExpired) {
@@ -1522,11 +1391,8 @@
                 final Data key = entry.getKey();
                 final Object value = entry.getValue();
                 if (value != null) {
-<<<<<<< HEAD
+                    getAndPut(key, value, null, null, false, true, IGNORE_COMPLETION);
                     put(key, value, null, null, false, true);
-=======
-                    getAndPut(key, value, null, null, false, true, IGNORE_COMPLETION);
->>>>>>> de06cddc
                     keysLoaded.add(key);
                 }
             }
