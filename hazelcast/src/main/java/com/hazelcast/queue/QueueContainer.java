/*
 * Copyright (c) 2008-2013, Hazelcast, Inc. All Rights Reserved.
 *
 * Licensed under the Apache License, Version 2.0 (the "License");
 * you may not use this file except in compliance with the License.
 * You may obtain a copy of the License at
 *
 * http://www.apache.org/licenses/LICENSE-2.0
 *
 * Unless required by applicable law or agreed to in writing, software
 * distributed under the License is distributed on an "AS IS" BASIS,
 * WITHOUT WARRANTIES OR CONDITIONS OF ANY KIND, either express or implied.
 * See the License for the specific language governing permissions and
 * limitations under the License.
 */

package com.hazelcast.queue;

import com.hazelcast.config.QueueConfig;
import com.hazelcast.config.QueueStoreConfig;
import com.hazelcast.core.HazelcastException;
import com.hazelcast.logging.ILogger;
import com.hazelcast.monitor.impl.LocalQueueStatsImpl;
import com.hazelcast.nio.ObjectDataInput;
import com.hazelcast.nio.ObjectDataOutput;
import com.hazelcast.nio.serialization.Data;
import com.hazelcast.nio.serialization.IdentifiedDataSerializable;
import com.hazelcast.spi.NodeEngine;
import com.hazelcast.transaction.TransactionException;
import com.hazelcast.util.Clock;

import java.io.IOException;
import java.util.*;

/**
 * User: ali
 * Date: 11/22/12
 * Time: 11:00 AM
 */
public class QueueContainer implements IdentifiedDataSerializable {

    private LinkedList<QueueItem> itemQueue = null;
    private HashMap<Long, QueueItem> backupMap = null;
    private final Map<Long, QueueItem> txMap = new HashMap<Long, QueueItem>();
    private final HashMap<Long, Data> dataMap = new HashMap<Long, Data>();

    private QueueConfig config;
    private QueueStoreWrapper store;
    private NodeEngine nodeEngine;
    private QueueService service;
    private ILogger logger;

    private long idGenerator = 0;

    private final QueueWaitNotifyKey pollWaitNotifyKey;
    private final QueueWaitNotifyKey offerWaitNotifyKey;

    private String name;

    private long minAge = Long.MAX_VALUE;

    private long maxAge = Long.MIN_VALUE;

    private long totalAge;

    private long totalAgedCount;

    private boolean isEvictionScheduled = false;


    public QueueContainer() {
        pollWaitNotifyKey = new QueueWaitNotifyKey(name, "poll");
        offerWaitNotifyKey = new QueueWaitNotifyKey(name, "offer");
    }

<<<<<<< HEAD
    public QueueContainer(String name, NodeEngine nodeEngine, QueueService service) throws Exception {
        this();
        this.name = name;
        this.partitionId = nodeEngine.getPartitionService().getPartitionId(nodeEngine.getSerializationService().toData(name, QueueService.PARTITIONING_STRATEGY));
        setConfig(nodeEngine.getConfig().getQueueConfig(name), nodeEngine, service);
=======
    public QueueContainer(String name, QueueConfig config, NodeEngine nodeEngine, QueueService service) throws Exception {
        this(name);
        setConfig(config, nodeEngine, service);
>>>>>>> 41552a66
    }

    public void init(boolean fromBackup){
        if (!fromBackup && store.isEnabled()) {
            Set<Long> keys = store.loadAllKeys();
            if (keys != null) {
                for (Long key : keys) {
                    QueueItem item = new QueueItem(this, key, null);
                    getItemQueue().offer(item);
                    nextId();
                }
            }
        }
    }

    //TX Methods

    public boolean txnEnsureReserve(long itemId) {
        if (txMap.get(itemId) == null) {
            throw new TransactionException("No reserve for itemId: " + itemId);
        }
        return true;
    }

    //TX Poll
    public QueueItem txnPollReserve(long reservedOfferId, String transactionId) {
        QueueItem item = getItemQueue().poll();
        if (item == null) {
            item = txMap.remove(reservedOfferId);
            return item;
        }
        if (store.isEnabled() && item.getData() == null) {
            try {
                load(item);
            } catch (Exception e) {
                throw new HazelcastException(e);
            }
        }
<<<<<<< HEAD
        txMap.put(item.getItemId(), item);
=======
        txMap.put(item.getItemId(), new TxQueueItem(item).setPollOperation(true).setTransactionId(transactionId));
>>>>>>> 41552a66
        return item;
    }

    public boolean txnPollBackupReserve(long itemId) {
        QueueItem item = getBackupMap().remove(itemId);
        if (item == null) {
            throw new TransactionException("Backup reserve failed: " + itemId);
        }
        txMap.put(itemId, item);
        return true;
    }

    public Data txnCommitPoll(long itemId) {
        final Data result = txnCommitPollBackup(itemId);
        scheduleEvictionIfEmpty();
        return result;
    }

    public Data txnCommitPollBackup(long itemId) {
        QueueItem item = txMap.remove(itemId);
        if (item == null) {
            logger.warning("txnCommitPoll operation-> No txn item for itemId: " + itemId);
            return null;
        }
        if (store.isEnabled()) {
            try {
                store.delete(item.getItemId());
            } catch (Exception e) {
                logger.severe("Error during store delete: " + item.getItemId() + ", message: " + e.getMessage());
            }
        }
        return item.getData();
    }

    public boolean txnRollbackPoll(long itemId, boolean backup) {
        QueueItem item = txMap.remove(itemId);
        if (item == null) {
            logger.warning("No txn item for itemId: " + itemId);
            return false;
        }
        if (!backup) {
            getItemQueue().offerFirst(item);
        }
        return true;
    }

    //TX Offer
    public long txnOfferReserve(String transactionId) {
        TxQueueItem item = new TxQueueItem(this, nextId(), null).setTransactionId(transactionId).setPollOperation(false);
        txMap.put(item.getItemId(), item);
        return item.getItemId();
    }

    public void txnOfferBackupReserve(long itemId) {
        QueueItem item = new QueueItem(this, itemId, null);
        Object o = txMap.put(itemId, item);
        if (o != null) {
            logger.severe("txnOfferBackupReserve operation-> Item exists already at txMap for itemId: " + itemId);
        }
    }

    public boolean txnCommitOffer(long itemId, Data data, boolean backup) {
        QueueItem item = txMap.remove(itemId);
        if (item == null && !backup) {
            throw new TransactionException("No reserve :" + itemId);
        } else if (item == null) {
            item = new QueueItem(this, itemId, data);
        }
        item.setData(data);
        if (!backup) {
            getItemQueue().offer(item);
        }
        else{
            getBackupMap().put(itemId, item);
        }
        if (store.isEnabled()) {
            try {
                store.store(item.getItemId(), data);
            } catch (Exception e) {
                e.printStackTrace();
            }
        }
        return true;
    }

    public boolean txnRollbackOffer(long itemId) {
        final boolean result = txnRollbackOfferBackup(itemId);
        scheduleEvictionIfEmpty();
        return result;
    }

    public boolean txnRollbackOfferBackup(long itemId) {
        QueueItem item = txMap.remove(itemId);
        if (item == null) {
            logger.warning("txnRollbackOffer operation-> No txn item for itemId: " + itemId);
            return false;
        }
        return true;
    }
    //TX Methods Ends


    public long offer(Data data) {
        QueueItem item = new QueueItem(this, nextId(), null);
        if (store.isEnabled()) {
            try {
                store.store(item.getItemId(), data);
            } catch (Exception e) {
                throw new HazelcastException(e);
            }
        }
        if (!store.isEnabled() || store.getMemoryLimit() > getItemQueue().size()) {
            item.setData(data);
        }
        getItemQueue().offer(item);
        return item.getItemId();
    }

    public void offerBackup(Data data, long itemId) {
        QueueItem item = new QueueItem(this, itemId, null);
        if (!store.isEnabled() || store.getMemoryLimit() > getItemQueue().size()) {
            item.setData(data);
        }
        getBackupMap().put(itemId, item);
    }

    public Map<Long, Data> addAll(Collection<Data> dataList) {
        Map<Long, Data> map = new HashMap<Long, Data>(dataList.size());
        for (Data data : dataList) {
            QueueItem item = new QueueItem(this, nextId(), null);
            if (!store.isEnabled() || store.getMemoryLimit() > getItemQueue().size()) {
                item.setData(data);
            }
            getItemQueue().offer(item);
            map.put(item.getItemId(), data);
        }
        if (store.isEnabled()) {
            try {
                store.storeAll(map);
            } catch (Exception e) {
                for (int i = 0; i < dataList.size(); i++) {
                    getItemQueue().poll();
                }
                throw new HazelcastException(e);
            }
        }
        return map;
    }

    public void addAllBackup(Map<Long, Data> dataMap) {
        for (Map.Entry<Long, Data> entry : dataMap.entrySet()) {
            QueueItem item = new QueueItem(this, entry.getKey(), null);
            if (!store.isEnabled() || store.getMemoryLimit() > getItemQueue().size()) {
                item.setData(entry.getValue());
            }
            getBackupMap().put(item.getItemId(), item);
        }
    }

    public QueueItem peek() {
        QueueItem item = getItemQueue().peek();
        if (item == null) {
            return null;
        }
        if (store.isEnabled() && item.getData() == null) {
            try {
                load(item);
            } catch (Exception e) {
                throw new HazelcastException(e);
            }
        }
        return item;
    }

    public QueueItem poll() {
        QueueItem item = peek();
        if (item == null) {
            return null;
        }
        if (store.isEnabled()) {
            try {
                store.delete(item.getItemId());
            } catch (Exception e) {
                throw new HazelcastException(e);
            }
        }
        getItemQueue().poll();
        age(item, Clock.currentTimeMillis());
        scheduleEvictionIfEmpty();
        return item;
    }

    public void pollBackup(long itemId) {
        QueueItem item = getBackupMap().remove(itemId);
        if (item != null) {
            age(item, Clock.currentTimeMillis());//For Stats
        }
    }

    public Map<Long, Data> drain(int maxSize) {
        if (maxSize < 0 || maxSize > getItemQueue().size()) {
            maxSize = getItemQueue().size();
        }
        LinkedHashMap<Long, Data> map = new LinkedHashMap<Long, Data>(maxSize);
        Iterator<QueueItem> iter = getItemQueue().iterator();
        for (int i = 0; i < maxSize; i++) {
            QueueItem item = iter.next();
            if (store.isEnabled() && item.getData() == null) {
                try {
                    load(item);
                } catch (Exception e) {
                    throw new HazelcastException(e);
                }
            }
            map.put(item.getItemId(), item.getData());
        }
        if (store.isEnabled()) {
            try {
                store.deleteAll(map.keySet());
            } catch (Exception e) {
                throw new HazelcastException(e);
            }
        }
        long current = Clock.currentTimeMillis();
        for (int i = 0; i < maxSize; i++) {
            QueueItem item = getItemQueue().poll();
            age(item, current); //For Stats
        }
        scheduleEvictionIfEmpty();
        return map;
    }

    public void drainFromBackup(Set<Long> itemIdSet) {
        for (Long itemId : itemIdSet) {
            pollBackup(itemId);
        }
        dataMap.clear();
    }

    public int size() {
        return Math.min(config.getMaxSize(),getItemQueue().size());
    }

    public int backupSize(){
        return getBackupMap().size();
    }

    public Map<Long, Data> clear() {
        long current = Clock.currentTimeMillis();
        LinkedHashMap<Long, Data> map = new LinkedHashMap<Long, Data>(getBackupMap().size());
        for (QueueItem item : getBackupMap().values()) {
            map.put(item.getItemId(), item.getData());
            age(item, current); // For stats
        }
        if (store.isEnabled()) {
            try {
                store.deleteAll(map.keySet());
            } catch (Exception e) {
                throw new HazelcastException(e);
            }
        }
        getItemQueue().clear();
        dataMap.clear();
        scheduleEvictionIfEmpty();
        return map;
    }

    public void clearBackup(Set<Long> itemIdSet) {
        drainFromBackup(itemIdSet);
    }

    /**
     * iterates all items, checks equality with data
     * This method does not trigger store load.
     */
    public long remove(Data data) {
        Iterator<QueueItem> iter = getItemQueue().iterator();
        while (iter.hasNext()) {
            QueueItem item = iter.next();
            if (data.equals(item.getData())) {
                if (store.isEnabled()) {
                    try {
                        store.delete(item.getItemId());
                    } catch (Exception e) {
                        throw new HazelcastException(e);
                    }
                }
                iter.remove();
                age(item, Clock.currentTimeMillis()); //For Stats
                scheduleEvictionIfEmpty();
                return item.getItemId();
            }
        }
        return -1;
    }

    public void removeBackup(long itemId) {
        getBackupMap().remove(itemId);
    }

    /**
     * This method does not trigger store load.
     */
    public boolean contains(Collection<Data> dataSet) {
        for (Data data : dataSet) {
            boolean contains = false;
            for (QueueItem item : getItemQueue()) {
                if (item.getData() != null && item.getData().equals(data)){
                    contains = true;
                    break;
                }
            }
            if (!contains){
                return false;
            }
        }
        return true;
    }

    /**
     * This method triggers store load.
     */
    public List<Data> getAsDataList() {
        List<Data> dataList = new ArrayList<Data>(getItemQueue().size());
        for (QueueItem item : getItemQueue()) {
            if (store.isEnabled() && item.getData() == null) {
                try {
                    load(item);
                } catch (Exception e) {
                    throw new HazelcastException(e);
                }
            }
            dataList.add(item.getData());
        }
        return dataList;
    }

    /**
     * This method triggers store load
     */
    public Map<Long, Data> compareAndRemove(Collection<Data> dataList, boolean retain) {
        LinkedHashMap<Long, Data> map = new LinkedHashMap<Long, Data>();
        for (QueueItem item : getItemQueue()) {
            if (item.getData() == null && store.isEnabled()) {
                try {
                    load(item);
                } catch (Exception e) {
                    throw new HazelcastException(e);
                }
            }
            boolean contains = dataList.contains(item.getData());
            if ((retain && !contains) || (!retain && contains)) {
                map.put(item.getItemId(), item.getData());
            }
        }
        if (map.size() > 0) {
            if (store.isEnabled()) {
                try {
                    store.deleteAll(map.keySet());
                } catch (Exception e) {
                    throw new HazelcastException(e);
                }
            }
            Iterator<QueueItem> iter = getItemQueue().iterator();
            while (iter.hasNext()) {
                QueueItem item = iter.next();
                if (map.containsKey(item.getItemId())) {
                    iter.remove();
                    age(item, Clock.currentTimeMillis());//For Stats
                }
            }
            scheduleEvictionIfEmpty();
        }
        return map;
    }

    public void compareAndRemoveBackup(Set<Long> itemIdSet) {
        drainFromBackup(itemIdSet);
    }

    private void load(QueueItem item) throws Exception {
        int bulkLoad = store.getBulkLoad();
        bulkLoad = Math.min(getItemQueue().size(), bulkLoad);
        if (bulkLoad == 1) {
            item.setData(store.load(item.getItemId()));
        } else if (bulkLoad > 1) {
            ListIterator<QueueItem> iter = getItemQueue().listIterator();
            HashSet<Long> keySet = new HashSet<Long>(bulkLoad);
            for (int i = 0; i < bulkLoad; i++) {
                keySet.add(iter.next().getItemId());
            }
            Map<Long, Data> values = store.loadAll(keySet);
            dataMap.putAll(values);
            item.setData(getDataFromMap(item.getItemId()));
        }
    }

    public boolean hasEnoughCapacity() {
        return hasEnoughCapacity(1);
    }

    public boolean hasEnoughCapacity(int delta) {
        return (getItemQueue().size() + delta) <= config.getMaxSize();
    }

    LinkedList<QueueItem> getItemQueue() {
        if (itemQueue == null) {
            itemQueue = new LinkedList<QueueItem>();
            if (backupMap != null && !backupMap.isEmpty()) {
                List<QueueItem> values = new ArrayList<QueueItem>(backupMap.values());
                Collections.sort(values);
                itemQueue.addAll(values);
                backupMap.clear();
                backupMap = null;
            }
        }
        return itemQueue;
    }

    Map<Long, QueueItem> getBackupMap(){
        if (backupMap == null){
            backupMap = new HashMap<Long, QueueItem>();
            if (itemQueue != null){
                for (QueueItem item: itemQueue){
                    backupMap.put(item.getItemId(), item);
                }
                itemQueue.clear();
                itemQueue = null;
            }
        }
        return backupMap;
    }



    public Data getDataFromMap(long itemId) {
        return dataMap.remove(itemId);
    }

    public void setConfig(QueueConfig config, NodeEngine nodeEngine, QueueService service) {
        this.nodeEngine = nodeEngine;
        this.service = service;
        logger = nodeEngine.getLogger(QueueContainer.class);
        store = new QueueStoreWrapper(nodeEngine.getSerializationService());
        this.config = new QueueConfig(config);
        QueueStoreConfig storeConfig = config.getQueueStoreConfig();
        store.setConfig(storeConfig);
    }

    long nextId() {
        return idGenerator++;
    }

    void setId(long itemId) {
        idGenerator = Math.max(itemId+1, idGenerator);
    }

    public QueueWaitNotifyKey getPollWaitNotifyKey() {
        return pollWaitNotifyKey;
    }

    public QueueWaitNotifyKey getOfferWaitNotifyKey() {
        return offerWaitNotifyKey;
    }

    public QueueConfig getConfig() {
        return config;
    }

    private void age(QueueItem item, long currentTime) {
        long elapsed = currentTime - item.getCreationTime();
        if (elapsed <= 0) {
            return;//elapsed time can not be a negative value, a system clock problem maybe. ignored
        }
        totalAgedCount++;
        totalAge += elapsed;

        minAge = Math.min(minAge, elapsed);
        maxAge = Math.max(maxAge, elapsed);
    }

    public void setStats(LocalQueueStatsImpl stats) {
        stats.setMinAge(minAge);
        stats.setMaxAge(maxAge);
        long totalAgedCountVal = Math.max(totalAgedCount, 1);
        stats.setAveAge(totalAge / totalAgedCountVal);
    }

    private void scheduleEvictionIfEmpty(){
        final int emptyQueueTtl = config.getEmptyQueueTtl();
        if (emptyQueueTtl < 0){
            return;
        }
        if(getItemQueue().isEmpty() && txMap.isEmpty() && !isEvictionScheduled ){
            if (emptyQueueTtl == 0){
                nodeEngine.getProxyService().destroyDistributedObject(QueueService.SERVICE_NAME, name);
            } else if (emptyQueueTtl > 0){
                service.scheduleEviction(name, emptyQueueTtl*1000);
                isEvictionScheduled = true;
            }
        }
    }

    public void cancelEvictionIfExists(){
        if (isEvictionScheduled){
            service.cancelEviction(name);
            isEvictionScheduled = false;
        }
    }

    public boolean isEvictable(){
        return getItemQueue().isEmpty() && txMap.isEmpty();
    }

    public void rollbackTransaction(String transactionId){
        final Iterator<QueueItem> iterator = txMap.values().iterator();

        while (iterator.hasNext()){
            final TxQueueItem item = (TxQueueItem)iterator.next();
            if (transactionId.equals(item.getTransactionId())){
                iterator.remove();
                if (item.isPollOperation()){
                    getItemQueue().offerFirst(item);
                }
            }
        }

    }

    public void writeData(ObjectDataOutput out) throws IOException {
<<<<<<< HEAD
        out.writeUTF(name);
        out.writeInt(partitionId);
=======
>>>>>>> 41552a66
        out.writeInt(getItemQueue().size());
        for (QueueItem item : getItemQueue()) {
            item.writeData(out);
        }
        out.writeInt(txMap.size());
        for (QueueItem item : txMap.values()) {
            item.writeData(out);
        }
    }

    public void readData(ObjectDataInput in) throws IOException {
<<<<<<< HEAD
        name = in.readUTF();
        partitionId = in.readInt();
=======
>>>>>>> 41552a66
        int size = in.readInt();
        for (int j = 0; j < size; j++) {
            QueueItem item = new QueueItem(this, -1, null);
            item.readData(in);
            getItemQueue().offer(item);
            setId(item.getItemId());
        }
        int txSize = in.readInt();
        for (int j = 0; j < txSize; j++) {
            QueueItem item = new QueueItem(this, -1, null);
            item.readData(in);
            txMap.put(item.getItemId(), item);
            setId(item.getItemId());
        }
    }

    public void destroy(){
        if (itemQueue != null){
            itemQueue.clear();
        }
        if (backupMap != null){
            backupMap.clear();
        }
        txMap.clear();
        dataMap.clear();
    }

    public int getFactoryId() {
        return QueueDataSerializerHook.F_ID;
    }

    public int getId() {
        return QueueDataSerializerHook.QUEUE_CONTAINER;
    }
}<|MERGE_RESOLUTION|>--- conflicted
+++ resolved
@@ -68,22 +68,16 @@
     private boolean isEvictionScheduled = false;
 
 
-    public QueueContainer() {
+    public QueueContainer(String name) {
+        this.name = name;
         pollWaitNotifyKey = new QueueWaitNotifyKey(name, "poll");
         offerWaitNotifyKey = new QueueWaitNotifyKey(name, "offer");
     }
 
-<<<<<<< HEAD
-    public QueueContainer(String name, NodeEngine nodeEngine, QueueService service) throws Exception {
-        this();
-        this.name = name;
-        this.partitionId = nodeEngine.getPartitionService().getPartitionId(nodeEngine.getSerializationService().toData(name, QueueService.PARTITIONING_STRATEGY));
-        setConfig(nodeEngine.getConfig().getQueueConfig(name), nodeEngine, service);
-=======
+
     public QueueContainer(String name, QueueConfig config, NodeEngine nodeEngine, QueueService service) throws Exception {
         this(name);
         setConfig(config, nodeEngine, service);
->>>>>>> 41552a66
     }
 
     public void init(boolean fromBackup){
@@ -122,11 +116,7 @@
                 throw new HazelcastException(e);
             }
         }
-<<<<<<< HEAD
-        txMap.put(item.getItemId(), item);
-=======
         txMap.put(item.getItemId(), new TxQueueItem(item).setPollOperation(true).setTransactionId(transactionId));
->>>>>>> 41552a66
         return item;
     }
 
@@ -657,11 +647,7 @@
     }
 
     public void writeData(ObjectDataOutput out) throws IOException {
-<<<<<<< HEAD
         out.writeUTF(name);
-        out.writeInt(partitionId);
-=======
->>>>>>> 41552a66
         out.writeInt(getItemQueue().size());
         for (QueueItem item : getItemQueue()) {
             item.writeData(out);
@@ -673,11 +659,7 @@
     }
 
     public void readData(ObjectDataInput in) throws IOException {
-<<<<<<< HEAD
         name = in.readUTF();
-        partitionId = in.readInt();
-=======
->>>>>>> 41552a66
         int size = in.readInt();
         for (int j = 0; j < size; j++) {
             QueueItem item = new QueueItem(this, -1, null);
