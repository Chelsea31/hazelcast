--- conflicted
+++ resolved
@@ -18,13 +18,10 @@
 
 import com.hazelcast.collection.CollectionContainer;
 import com.hazelcast.collection.CollectionProxyId;
-<<<<<<< HEAD
-import com.hazelcast.collection.CollectionWrapper;
-=======
 import com.hazelcast.collection.CollectionRecord;
-import com.hazelcast.collection.CollectionService;
->>>>>>> fd168d37
 import com.hazelcast.nio.serialization.Data;
+
+import java.util.Collection;
 
 /**
  * @ali 1/16/13
@@ -40,14 +37,8 @@
 
     public void run() throws Exception {
         CollectionContainer container = getOrCreateContainer();
-<<<<<<< HEAD
-        container.getOperationsCounter().incrementOtherOperations();
-        CollectionWrapper wrapper = container.getCollectionWrapper(dataKey);
-        response = wrapper == null ? 0 : wrapper.getCollection().size();
-=======
         ((CollectionService) getService()).getLocalMultiMapStatsImpl(proxyId).incrementOtherOperations();
         Collection<CollectionRecord> coll = container.getCollection(dataKey);
         response = coll == null ? 0 : coll.size();
->>>>>>> fd168d37
     }
 }