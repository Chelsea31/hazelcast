--- conflicted
+++ resolved
@@ -16,17 +16,15 @@
 
 package com.hazelcast.sql;
 
-<<<<<<< HEAD
 import com.hazelcast.sql.impl.compiler.CompiledFragmentTemplate;
 import com.hazelcast.sql.impl.plan.node.PlanNode;
-=======
+
 import com.hazelcast.nio.serialization.Portable;
 import com.hazelcast.nio.serialization.PortableWriter;
 import com.hazelcast.spi.annotation.Beta;
 
 import javax.annotation.Nonnull;
 import java.util.List;
->>>>>>> 6209933c
 
 /**
  * Service to execute distributed SQL queries.
@@ -151,8 +149,8 @@
      *
      * @see SqlService
      */
-<<<<<<< HEAD
-    SqlCursor query(SqlQuery query);
+    @Nonnull
+    SqlResult query(@Nonnull SqlQuery query);
 
     /**
      * Get compiled fragment for the given physical node.
@@ -161,8 +159,4 @@
      * @return Compiled fragment or {@code null}. if not yet compiled or cannot be compiled.
      */
     CompiledFragmentTemplate getCompiledFragment(PlanNode node);
-=======
-    @Nonnull
-    SqlResult query(@Nonnull SqlQuery query);
->>>>>>> 6209933c
 }