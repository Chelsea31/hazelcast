--- conflicted
+++ resolved
@@ -18,7 +18,6 @@
 
 import com.hazelcast.sql.impl.QueryException;
 import com.hazelcast.sql.impl.extract.QueryTargetDescriptor;
-import com.hazelcast.sql.impl.inject.UpsertTargetDescriptor;
 import com.hazelcast.sql.impl.plan.cache.PartitionedMapPlanObjectKey;
 import com.hazelcast.sql.impl.plan.cache.PlanObjectKey;
 import com.hazelcast.sql.impl.schema.TableField;
@@ -31,7 +30,6 @@
 
 public class PartitionedMapTable extends AbstractMapTable {
 
-<<<<<<< HEAD
     public static final int DISTRIBUTION_FIELD_ORDINAL_NONE = -1;
 
     private final List<MapTableIndex> indexes;
@@ -47,23 +45,11 @@
             TableStatistics statistics,
             QueryTargetDescriptor keyDescriptor,
             QueryTargetDescriptor valueDescriptor,
-            UpsertTargetDescriptor keyUpsertDescriptor,
-            UpsertTargetDescriptor valueUpsertDescriptor,
+            Object keyJetMetadata,
+            Object valueJetMetadata,
             List<MapTableIndex> indexes,
             int distributionFieldOrdinal,
             boolean hd
-=======
-    public PartitionedMapTable(
-        String schemaName,
-        String tableName,
-        String mapName,
-        List<TableField> fields,
-        TableStatistics statistics,
-        QueryTargetDescriptor keyDescriptor,
-        QueryTargetDescriptor valueDescriptor,
-        Object keyJetMetadata,
-        Object valueJetMetadata
->>>>>>> d73f7180
     ) {
         super(
             schemaName,
@@ -73,13 +59,8 @@
             statistics,
             keyDescriptor,
             valueDescriptor,
-<<<<<<< HEAD
-            keyUpsertDescriptor,
-            valueUpsertDescriptor
-=======
             keyJetMetadata,
             valueJetMetadata
->>>>>>> d73f7180
         );
 
         this.indexes = indexes;
