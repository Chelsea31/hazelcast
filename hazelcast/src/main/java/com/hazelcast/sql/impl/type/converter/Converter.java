--- conflicted
+++ resolved
@@ -35,15 +35,9 @@
  * Converters assume that the passed values are not null, caller of conversion methods must ensure that.
  * We do this because most SQL expressions have special treatment for null values, and in general null check
  * is already performed by the time the converter is called.
- *
- * <p>Java serialization is needed for Jet.
  */
 @SuppressWarnings("checkstyle:MethodCount")
-<<<<<<< HEAD
 public abstract class Converter implements Serializable {
-=======
-public abstract class Converter {
->>>>>>> 4e04000e
     protected static final int ID_BOOLEAN = 0;
     protected static final int ID_BYTE = 1;
     protected static final int ID_SHORT = 2;
@@ -64,13 +58,9 @@
     protected static final int ID_OFFSET_DATE_TIME = 17;
     protected static final int ID_ZONED_DATE_TIME = 18;
     protected static final int ID_OBJECT = 19;
-<<<<<<< HEAD
     protected static final int ID_INTERVAL_YEAR_MONTH = 20;
     protected static final int ID_INTERVAL_DAY_SECOND = 21;
     protected static final int ID_NULL = 22;
-=======
-    protected static final int ID_NULL = 20;
->>>>>>> 4e04000e
 
     private final int id;
     private final QueryDataTypeFamily typeFamily;
