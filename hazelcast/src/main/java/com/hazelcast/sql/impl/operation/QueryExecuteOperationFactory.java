/*
 * Copyright (c) 2008-2020, Hazelcast, Inc. All Rights Reserved.
 *
 * Licensed under the Apache License, Version 2.0 (the "License");
 * you may not use this file except in compliance with the License.
 * You may obtain a copy of the License at
 *
 * http://www.apache.org/licenses/LICENSE-2.0
 *
 * Unless required by applicable law or agreed to in writing, software
 * distributed under the License is distributed on an "AS IS" BASIS,
 * WITHOUT WARRANTIES OR CONDITIONS OF ANY KIND, either express or implied.
 * See the License for the specific language governing permissions and
 * limitations under the License.
 */

package com.hazelcast.sql.impl.operation;

import com.hazelcast.sql.impl.QueryId;
import com.hazelcast.sql.impl.memory.MemoryPressure;
import com.hazelcast.sql.impl.plan.Plan;
import com.hazelcast.sql.impl.plan.PlanFragment;
import com.hazelcast.sql.impl.plan.node.PlanNode;

import java.util.ArrayList;
import java.util.Collection;
import java.util.HashMap;
import java.util.List;
import java.util.Map;
import java.util.UUID;

import static com.hazelcast.sql.impl.operation.QueryExecuteOperationFragmentMapping.DATA_MEMBERS;
import static com.hazelcast.sql.impl.operation.QueryExecuteOperationFragmentMapping.EXPLICIT;

/**
 * Factory to create query execute operations.
 */
public class QueryExecuteOperationFactory {
    private static final int SMALL_TOPOLOGY_THRESHOLD = 8;
    private static final int MEDIUM_TOPOLOGY_THRESHOLD = 16;

    private static final int LOW_PRESSURE_CREDIT = 1024 * 1024;
    private static final int MEDIUM_PRESSURE_CREDIT = 512 * 1024;
    private static final int HIGH_PRESSURE_CREDIT = 256 * 1024;

    private final Plan plan;
    private final List<Object> args;
    private final long timeout;
    private final Map<Integer, Long> creditMap;

    public QueryExecuteOperationFactory(
        Plan plan,
        List<Object> args,
        long timeout,
        MemoryPressure memoryPressure
    ) {
        this.plan = plan;
        this.args = args;
        this.timeout = timeout;

        creditMap = createCreditMap(memoryPressure);
    }

    public QueryExecuteOperation create(QueryId queryId, UUID targetMemberId) {
        List<PlanFragment> fragments = plan.getFragments();

        // Prepare descriptors.
        List<QueryExecuteOperationFragment> descriptors = new ArrayList<>(fragments.size());

        for (PlanFragment fragment : fragments) {
            QueryExecuteOperationFragmentMapping mapping;
            Collection<UUID> memberIds;
            PlanNode node;

            if (fragment.getMapping().isDataMembers()) {
                mapping = DATA_MEMBERS;
                memberIds = null;
                node = fragment.getNode();
            } else {
                mapping = EXPLICIT;
                memberIds = fragment.getMapping().getMemberIds();
                node = memberIds.contains(targetMemberId) ? fragment.getNode() : null;
            }

<<<<<<< HEAD
            descriptors.add(new QueryExecuteOperationFragment(fragment.getId(), node, fragmentMemberIds));
=======
            descriptors.add(new QueryExecuteOperationFragment(node, mapping, memberIds));
>>>>>>> 06270504
        }

        return new QueryExecuteOperation(
            queryId,
            plan.getPartitionMap(),
            descriptors,
            plan.getOutboundEdgeMap(),
            plan.getInboundEdgeMap(),
            creditMap,
            args,
            timeout
        );
    }

    private Map<Integer, Long> createCreditMap(MemoryPressure memoryPressure) {
        Map<Integer, Integer> inboundEdgeMemberCountMap = plan.getInboundEdgeMemberCountMap();

        Map<Integer, Long> res = new HashMap<>(inboundEdgeMemberCountMap.size());

        for (Map.Entry<Integer, Integer> entry : inboundEdgeMemberCountMap.entrySet()) {
            res.put(entry.getKey(), getCredit(memoryPressure, entry.getValue()));
        }

        return res;
    }

    // TODO: This is a very dumb heuristic based on presumed memory pressure and particpating member count
    private static long getCredit(MemoryPressure memoryPressure, int memberCount) {
        MemoryPressure memoryPressure0;

        if (memberCount <= SMALL_TOPOLOGY_THRESHOLD) {
            // Small topology. Do not adjust memory pressure.
            memoryPressure0 = memoryPressure;
        } else if (memberCount <= MEDIUM_TOPOLOGY_THRESHOLD) {
            // Medium topology. Treat LOW as MEDIUM.
            memoryPressure0 = memoryPressure == MemoryPressure.LOW ? MemoryPressure.MEDIUM : memoryPressure;
        } else {
            // Large topology. Tread everything as HIGH.
            memoryPressure0 = MemoryPressure.HIGH;
        }

        switch (memoryPressure0) {
            case LOW:
                // 1Mb
                return LOW_PRESSURE_CREDIT;

            case MEDIUM:
                // 512Kb
                return MEDIUM_PRESSURE_CREDIT;

            case HIGH:
                // 256Kb
                return HIGH_PRESSURE_CREDIT;

            default:
                throw new IllegalStateException("Invalid memory pressure: " + memoryPressure0);
        }
    }
}<|MERGE_RESOLUTION|>--- conflicted
+++ resolved
@@ -82,11 +82,7 @@
                 node = memberIds.contains(targetMemberId) ? fragment.getNode() : null;
             }
 
-<<<<<<< HEAD
-            descriptors.add(new QueryExecuteOperationFragment(fragment.getId(), node, fragmentMemberIds));
-=======
-            descriptors.add(new QueryExecuteOperationFragment(node, mapping, memberIds));
->>>>>>> 06270504
+            descriptors.add(new QueryExecuteOperationFragment(fragment.getId(), node, mapping, memberIds));
         }
 
         return new QueryExecuteOperation(
