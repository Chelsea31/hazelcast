--- conflicted
+++ resolved
@@ -17,13 +17,9 @@
 package com.hazelcast.sql.impl.optimizer;
 
 import com.hazelcast.sql.HazelcastSqlException;
-<<<<<<< HEAD
 import com.hazelcast.sql.impl.QueryPlan;
 import com.hazelcast.sql.impl.compiler.CompiledFragmentTemplate;
-import com.hazelcast.sql.impl.physical.PhysicalNode;
-=======
-import com.hazelcast.sql.impl.plan.Plan;
->>>>>>> b583b953
+import com.hazelcast.sql.impl.plan.node.PlanNode;
 
 /**
  * No-op optimizer.
@@ -40,7 +36,7 @@
     }
 
     @Override
-    public CompiledFragmentTemplate compile(PhysicalNode node) {
+    public CompiledFragmentTemplate compile(PlanNode node) {
         throw HazelcastSqlException.error("Cannot compile SQL query because \"hazelcast-sql\" module is not in the classpath.");
     }
 }