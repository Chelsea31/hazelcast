--- conflicted
+++ resolved
@@ -22,11 +22,8 @@
 import com.hazelcast.sql.impl.expression.BiExpression;
 import com.hazelcast.sql.impl.expression.CastExpression;
 import com.hazelcast.sql.impl.expression.Expression;
-<<<<<<< HEAD
 import com.hazelcast.sql.impl.expression.ExpressionVisitor;
-=======
 import com.hazelcast.sql.impl.expression.ExpressionEvalContext;
->>>>>>> d1a8201d
 import com.hazelcast.sql.impl.row.Row;
 import com.hazelcast.sql.impl.type.QueryDataType;
 import com.hazelcast.sql.impl.type.QueryDataTypeUtils;
@@ -91,7 +88,6 @@
         return doCompare(comparisonMode, operand1Value, operand1.getType(), operand2Value, operand2.getType(), type);
     }
 
-<<<<<<< HEAD
     @Override
     public <V> V visit(ExpressionVisitor<V> visitor) {
         V left = operand1.visit(visitor);
@@ -104,21 +100,9 @@
         return comparisonMode;
     }
 
-    @SuppressWarnings({"checkstyle:MethodLength", "checkstyle:CyclomaticComplexity", "checkstyle:ReturnCount",
-        "checkstyle:AvoidNestedBlocks"})
-    private static boolean doCompare(
-        ComparisonMode comparisonMode,
-        Object operand1,
-        QueryDataType operand1Type,
-        Object operand2,
-        QueryDataType operand2Type,
-        QueryDataType type
-    ) {
-=======
     @SuppressWarnings({"checkstyle:CyclomaticComplexity", "checkstyle:ReturnCount", "checkstyle:AvoidNestedBlocks"})
     private static boolean doCompare(ComparisonMode comparisonMode, Object operand1, QueryDataType operand1Type, Object operand2,
                                      QueryDataType operand2Type, QueryDataType type) {
->>>>>>> d1a8201d
         Converter converter1 = operand1Type.getConverter();
         Converter converter2 = operand2Type.getConverter();
 
