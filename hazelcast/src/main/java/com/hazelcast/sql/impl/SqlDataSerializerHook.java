--- conflicted
+++ resolved
@@ -129,34 +129,29 @@
     public static final int EXPRESSION_OR = 33;
     public static final int EXPRESSION_NOT = 34;
     public static final int EXPRESSION_COMPARISON = 35;
-    public static final int EXPRESSION_CASE = 36;
-    public static final int EXPRESSION_IS_TRUE = 37;
-    public static final int EXPRESSION_IS_NOT_TRUE = 38;
-    public static final int EXPRESSION_IS_FALSE = 39;
-    public static final int EXPRESSION_IS_NOT_FALSE = 40;
-    public static final int EXPRESSION_IS_NOT_NULL = 41;
-
-    public static final int EXPRESSION_ABS = 42;
-    public static final int EXPRESSION_SIGN = 43;
-    public static final int EXPRESSION_RAND = 44;
-    public static final int EXPRESSION_DOUBLE = 45;
-    public static final int EXPRESSION_FLOOR_CEIL = 46;
-    public static final int EXPRESSION_ROUND_TRUNCATE = 47;
-
-<<<<<<< HEAD
-    public static final int NODE_EMPTY = 48;
-
-    public static final int INDEX_FILTER_VALUE = 49;
-    public static final int INDEX_FILTER_EQUALS = 50;
-    public static final int INDEX_FILTER_RANGE = 51;
-    public static final int INDEX_FILTER_IN = 52;
-
-    public static final int LEN = INDEX_FILTER_IN + 1;
-=======
+    public static final int EXPRESSION_IS_TRUE = 36;
+    public static final int EXPRESSION_IS_NOT_TRUE = 37;
+    public static final int EXPRESSION_IS_FALSE = 38;
+    public static final int EXPRESSION_IS_NOT_FALSE = 39;
+    public static final int EXPRESSION_IS_NOT_NULL = 40;
+
+    public static final int EXPRESSION_ABS = 41;
+    public static final int EXPRESSION_SIGN = 42;
+    public static final int EXPRESSION_RAND = 43;
+    public static final int EXPRESSION_DOUBLE = 44;
+    public static final int EXPRESSION_FLOOR_CEIL = 45;
+    public static final int EXPRESSION_ROUND_TRUNCATE = 46;
+
     public static final int NODE_EMPTY = 47;
 
-    public static final int LEN = NODE_EMPTY + 1;
->>>>>>> 0a478e35
+    public static final int INDEX_FILTER_VALUE = 48;
+    public static final int INDEX_FILTER_EQUALS = 49;
+    public static final int INDEX_FILTER_RANGE = 50;
+    public static final int INDEX_FILTER_IN = 51;
+
+    public static final int EXPRESSION_CASE = 52;
+
+    public static final int LEN = EXPRESSION_CASE + 1;
 
     @Override
     public int getFactoryId() {
@@ -212,7 +207,6 @@
         constructors[EXPRESSION_OR] = arg -> new OrPredicate();
         constructors[EXPRESSION_NOT] = arg -> new NotPredicate();
         constructors[EXPRESSION_COMPARISON] = arg -> new ComparisonPredicate();
-        constructors[EXPRESSION_CASE] = arg -> new CaseExpression<>();
         constructors[EXPRESSION_IS_TRUE] = arg -> new IsTruePredicate();
         constructors[EXPRESSION_IS_NOT_TRUE] = arg -> new IsNotTruePredicate();
         constructors[EXPRESSION_IS_FALSE] = arg -> new IsFalsePredicate();
@@ -228,14 +222,13 @@
 
         constructors[NODE_EMPTY] = arg -> new EmptyPlanNode();
 
-<<<<<<< HEAD
         constructors[INDEX_FILTER_VALUE] = arg -> new IndexFilterValue();
         constructors[INDEX_FILTER_EQUALS] = arg -> new IndexEqualsFilter();
         constructors[INDEX_FILTER_RANGE] = arg -> new IndexRangeFilter();
         constructors[INDEX_FILTER_IN] = arg -> new IndexInFilter();
 
-=======
->>>>>>> 0a478e35
+        constructors[EXPRESSION_CASE] = arg -> new CaseExpression<>();
+
         return new ArrayDataSerializableFactory(constructors);
     }
 }