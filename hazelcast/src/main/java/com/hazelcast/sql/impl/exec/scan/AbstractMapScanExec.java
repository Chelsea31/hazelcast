--- conflicted
+++ resolved
@@ -96,17 +96,12 @@
      * 1) Check filter
      * 2) Extract projections
      *
-     * @param rawKey Key (data or object)
+     * @param rawkey Key (data or object)
      * @param rawValue Value (data or object)
      * @return Row that is ready for processing by parent operators or {@code null} if the row hasn't passed the filter.
      */
-<<<<<<< HEAD
-    protected HeapRow prepareRow(Object rawKey, Object rawValue) {
-        row.setKeyValue(rawKey, rawValue);
-=======
     protected Row prepareRow(Object rawkey, Object rawValue) {
         row.setKeyValue(rawkey, rawValue);
->>>>>>> f60891c4
 
         // Filter.
         if (filter != null && !filter.eval(row, ctx)) {
