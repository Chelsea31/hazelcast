/*
 * Copyright (c) 2008-2020, Hazelcast, Inc. All Rights Reserved.
 *
 * Licensed under the Apache License, Version 2.0 (the "License");
 * you may not use this file except in compliance with the License.
 * You may obtain a copy of the License at
 *
 * http://www.apache.org/licenses/LICENSE-2.0
 *
 * Unless required by applicable law or agreed to in writing, software
 * distributed under the License is distributed on an "AS IS" BASIS,
 * WITHOUT WARRANTIES OR CONDITIONS OF ANY KIND, either express or implied.
 * See the License for the specific language governing permissions and
 * limitations under the License.
 */

package com.hazelcast.sql.impl.schema.map.sample;

import com.hazelcast.core.HazelcastJsonValue;
import com.hazelcast.internal.json.Json;
import com.hazelcast.internal.json.JsonObject;
import com.hazelcast.internal.json.JsonObject.Member;
import com.hazelcast.internal.json.JsonValue;
import com.hazelcast.internal.serialization.Data;
import com.hazelcast.internal.serialization.InternalSerializationService;
import com.hazelcast.nio.serialization.ClassDefinition;
import com.hazelcast.nio.serialization.FieldType;
import com.hazelcast.nio.serialization.IdentifiedDataSerializable;
import com.hazelcast.nio.serialization.Portable;
import com.hazelcast.sql.impl.QueryException;
import com.hazelcast.sql.impl.extract.GenericQueryTargetDescriptor;
import com.hazelcast.sql.impl.extract.JavaClassQueryTargetDescriptor;
import com.hazelcast.sql.impl.extract.PortableQueryTargetDescriptor;
import com.hazelcast.sql.impl.extract.QueryPath;
import com.hazelcast.sql.impl.extract.QueryTargetDescriptor;
import com.hazelcast.sql.impl.schema.TableField;
import com.hazelcast.sql.impl.schema.map.MapTableField;
import com.hazelcast.sql.impl.type.QueryDataType;
import com.hazelcast.sql.impl.type.QueryDataTypeUtils;

import java.lang.reflect.Field;
import java.lang.reflect.Method;
import java.lang.reflect.Modifier;
import java.util.LinkedHashMap;
import java.util.Map;
import java.util.TreeMap;

/**
 * Helper class that resolves a map-backed table from a key/value sample.
 */
// TODO: deduplicate with MapOptionsMetadataResolvers
public final class MapSampleMetadataResolver {

    private static final String METHOD_PREFIX_GET = "get";
    private static final String METHOD_PREFIX_IS = "is";
    private static final String METHOD_GET_FACTORY_ID = "getFactoryId";
    private static final String METHOD_GET_CLASS_ID = "getClassId";

    private MapSampleMetadataResolver() {
        // No-op.
    }

    /**
     * Resolves the metadata associated with the given key-value sample.
     *
     * @param ss Serialization service.
     * @param target Target to be analyzed.
     * @param key Whether passed target is key or value.
     * @return Sample metadata.
     * @throws QueryException If metadata cannot be resolved.
     */
    public static MapSampleMetadata resolve(
        InternalSerializationService ss,
        Object target,
        boolean key
    ) {
        try {
            // Convert Portable object to Data to have a consistent on object fields irrespectively of map's InMemoryFormat.
            if (target instanceof Portable) {
                target = ss.toData(target);
            }

            if (target instanceof Data) {
                Data data = (Data) target;

                if (data.isPortable()) {
                    return resolvePortable(ss.getPortableContext().lookupClassDefinition(data), key);
                } else if (data.isJson()) {
                    return resolveJson(ss.toObject(data), key);
                } else {
                    return resolveClass(ss.toObject(data).getClass(), key, binary);
                }
            } else {
                return resolveClass(target.getClass(), key, binary);
            }
        } catch (Exception e) {
            throw QueryException.error("Failed to resolve " + (key ? "key" : "value") + " metadata: " + e.getMessage(), e);
        }
    }

    /**
     * Resolve metadata from a portable object.
     *
     * @param clazz Portable class definition.
     * @param isKey Whether this is a key.
     * @return Metadata.
     */
    private static MapSampleMetadata resolvePortable(ClassDefinition clazz, boolean isKey) {
        Map<String, TableField> fields = new TreeMap<>();

        // Add regular fields.
        for (String name : clazz.getFieldNames()) {
            FieldType portableType = clazz.getFieldType(name);

            QueryDataType type = resolvePortableType(portableType);

            fields.putIfAbsent(name, new MapTableField(name, type, false, new QueryPath(name, isKey)));
        }

        // Add top-level object.
        String topName = isKey ? QueryPath.KEY : QueryPath.VALUE;
        QueryPath topPath = isKey ? QueryPath.KEY_PATH : QueryPath.VALUE_PATH;
        fields.put(topName, new MapTableField(topName, QueryDataType.OBJECT, !fields.isEmpty(), topPath));

        QueryTargetDescriptor descriptor = new PortableQueryTargetDescriptor(clazz.getFactoryId(), clazz.getClassId());

        return new MapSampleMetadata(descriptor, new LinkedHashMap<>(fields));
    }

    @SuppressWarnings("checkstyle:ReturnCount")
    private static QueryDataType resolvePortableType(FieldType portableType) {
        switch (portableType) {
            case BOOLEAN:
                return QueryDataType.BOOLEAN;

            case BYTE:
                return QueryDataType.TINYINT;

            case SHORT:
                return QueryDataType.SMALLINT;

            case CHAR:
                return QueryDataType.VARCHAR_CHARACTER;

            case UTF:
                return QueryDataType.VARCHAR;

            case INT:
                return QueryDataType.INT;

            case LONG:
                return QueryDataType.BIGINT;

            case FLOAT:
                return QueryDataType.REAL;

            case DOUBLE:
                return QueryDataType.DOUBLE;

            default:
                return QueryDataType.OBJECT;
        }
    }

<<<<<<< HEAD
    private static MapSampleMetadata resolveClass(Class<?> clazz, boolean isKey, boolean binary) {
        TreeMap<String, TableField> fields = new TreeMap<>();
=======
    private static MapSampleMetadata resolveJson(HazelcastJsonValue json, boolean isKey) {
        Map<String, TableField> fields = new TreeMap<>();

        // Add regular fields.
        JsonObject object = Json.parse(json.toString()).asObject();
        for (Member member : object) {
            String name = member.getName();
            QueryDataType type = resolveJsonType(member.getValue());

            fields.putIfAbsent(name, new MapTableField(name, type, false, new QueryPath(name, isKey)));
        }

        // Add top-level object.
        String topName = isKey ? QueryPath.KEY : QueryPath.VALUE;
        QueryPath topPath = isKey ? QueryPath.KEY_PATH : QueryPath.VALUE_PATH;
        fields.put(topName, new MapTableField(topName, QueryDataType.OBJECT, !fields.isEmpty(), topPath));

        return new MapSampleMetadata(GenericQueryTargetDescriptor.INSTANCE, new LinkedHashMap<>(fields));
    }

    @SuppressWarnings("checkstyle:ReturnCount")
    private static QueryDataType resolveJsonType(JsonValue value) {
        if (value.isBoolean()) {
            return QueryDataType.BOOLEAN;
        } else if (value.isNumber()) {
            return QueryDataType.DOUBLE;
        } else if (value.isString()) {
            return QueryDataType.VARCHAR;
        } else {
            return QueryDataType.OBJECT;
        }
    }

    private static MapSampleMetadata resolveClass(Class<?> clazz, boolean isKey) {
        Map<String, TableField> fields = new TreeMap<>();
>>>>>>> 6209933c

        // Extract fields from non-primitive type.
        QueryDataType topType = QueryDataTypeUtils.resolveTypeForClass(clazz);

        if (topType == QueryDataType.OBJECT) {
            // Add public getters.
            for (Method method : clazz.getMethods()) {
                String methodName = extractAttributeNameFromMethod(clazz, method);

                if (methodName == null) {
                    continue;
                }

                QueryDataType methodType = QueryDataTypeUtils.resolveTypeForClass(method.getReturnType());

                fields.putIfAbsent(
                    methodName,
                    new MapTableField(methodName, methodType, false, new QueryPath(methodName, isKey))
                );
            }

            // Add public fields.
            Class<?> currentClass = clazz;

            while (currentClass != Object.class) {
                for (Field field : currentClass.getDeclaredFields()) {
                    if (!Modifier.isPublic(field.getModifiers())) {
                        continue;
                    }

                    String fieldName = field.getName();
                    QueryDataType fieldType = QueryDataTypeUtils.resolveTypeForClass(field.getType());

                    fields.putIfAbsent(
                        fieldName,
                        new MapTableField(fieldName, fieldType, false, new QueryPath(fieldName, isKey))
                    );
                }

                currentClass = currentClass.getSuperclass();
            }
        }

        // Add top-level object.
        String topName = isKey ? QueryPath.KEY : QueryPath.VALUE;
        QueryPath topPath = isKey ? QueryPath.KEY_PATH : QueryPath.VALUE_PATH;
        fields.put(topName, new MapTableField(topName, topType, !fields.isEmpty(), topPath));

        QueryTargetDescriptor descriptor =
            binary ? new GenericQueryTargetDescriptor() : new JavaClassQueryTargetDescriptor(clazz.getName());

        return new MapSampleMetadata(descriptor, new LinkedHashMap<>(fields));
    }

    private static String extractAttributeNameFromMethod(Class<?> clazz, Method method) {
        if (skipMethod(clazz, method)) {
            return null;
        }

        String fieldNameWithWrongCase;

        String methodName = method.getName();
        if (methodName.startsWith(METHOD_PREFIX_GET) && methodName.length() > METHOD_PREFIX_GET.length()) {
            fieldNameWithWrongCase = methodName.substring(METHOD_PREFIX_GET.length());
        } else if (methodName.startsWith(METHOD_PREFIX_IS) && methodName.length() > METHOD_PREFIX_IS.length()) {
            // Skip getters that do not return primitive boolean.
            if (method.getReturnType() != boolean.class) {
                return null;
            }

            fieldNameWithWrongCase = methodName.substring(METHOD_PREFIX_IS.length());
        } else {
            return null;
        }

        return Character.toLowerCase(fieldNameWithWrongCase.charAt(0)) + fieldNameWithWrongCase.substring(1);
    }

    @SuppressWarnings("RedundantIfStatement")
    private static boolean skipMethod(Class<?> clazz, Method method) {
        // Exclude non-public getters.
        if (!Modifier.isPublic(method.getModifiers())) {
            return true;
        }

        // Exclude static getters.
        if (Modifier.isStatic(method.getModifiers())) {
            return true;
        }

        // Exclude void return type.
        Class<?> returnType = method.getReturnType();
        if (returnType == void.class || returnType == Void.class) {
            return true;
        }

        // Skip methods with parameters.
        if (method.getParameterCount() != 0) {
            return true;
        }

        // Skip "getClass"
        if (method.getDeclaringClass() == Object.class) {
            return true;
        }

        // Skip getFactoryId() and getClassId() from Portable and IdentifiedDataSerializable.
        String methodName = method.getName();
        if (methodName.equals(METHOD_GET_FACTORY_ID) || methodName.equals(METHOD_GET_CLASS_ID)) {
            if (IdentifiedDataSerializable.class.isAssignableFrom(clazz) || Portable.class.isAssignableFrom(clazz)) {
                return true;
            }
        }

        return false;
    }
}<|MERGE_RESOLUTION|>--- conflicted
+++ resolved
@@ -162,10 +162,6 @@
         }
     }
 
-<<<<<<< HEAD
-    private static MapSampleMetadata resolveClass(Class<?> clazz, boolean isKey, boolean binary) {
-        TreeMap<String, TableField> fields = new TreeMap<>();
-=======
     private static MapSampleMetadata resolveJson(HazelcastJsonValue json, boolean isKey) {
         Map<String, TableField> fields = new TreeMap<>();
 
@@ -200,8 +196,7 @@
     }
 
     private static MapSampleMetadata resolveClass(Class<?> clazz, boolean isKey) {
-        Map<String, TableField> fields = new TreeMap<>();
->>>>>>> 6209933c
+        TreeMap<String, TableField> fields = new TreeMap<>();
 
         // Extract fields from non-primitive type.
         QueryDataType topType = QueryDataTypeUtils.resolveTypeForClass(clazz);
