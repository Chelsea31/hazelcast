/*
 * Copyright (c) 2008-2020, Hazelcast, Inc. All Rights Reserved.
 *
 * Licensed under the Apache License, Version 2.0 (the "License");
 * you may not use this file except in compliance with the License.
 * You may obtain a copy of the License at
 *
 * http://www.apache.org/licenses/LICENSE-2.0
 *
 * Unless required by applicable law or agreed to in writing, software
 * distributed under the License is distributed on an "AS IS" BASIS,
 * WITHOUT WARRANTIES OR CONDITIONS OF ANY KIND, either express or implied.
 * See the License for the specific language governing permissions and
 * limitations under the License.
 */

package com.hazelcast.sql.impl.type;

import com.hazelcast.nio.ObjectDataInput;
import com.hazelcast.nio.ObjectDataOutput;
import com.hazelcast.nio.serialization.IdentifiedDataSerializable;
import com.hazelcast.sql.impl.SqlDataSerializerHook;
import com.hazelcast.sql.impl.type.converter.BigDecimalConverter;
import com.hazelcast.sql.impl.type.converter.BigIntegerConverter;
import com.hazelcast.sql.impl.type.converter.BooleanConverter;
import com.hazelcast.sql.impl.type.converter.ByteConverter;
import com.hazelcast.sql.impl.type.converter.CalendarConverter;
import com.hazelcast.sql.impl.type.converter.CharacterConverter;
import com.hazelcast.sql.impl.type.converter.Converter;
import com.hazelcast.sql.impl.type.converter.Converters;
import com.hazelcast.sql.impl.type.converter.DateConverter;
import com.hazelcast.sql.impl.type.converter.DoubleConverter;
import com.hazelcast.sql.impl.type.converter.FloatConverter;
import com.hazelcast.sql.impl.type.converter.InstantConverter;
import com.hazelcast.sql.impl.type.converter.IntegerConverter;
import com.hazelcast.sql.impl.type.converter.LocalDateConverter;
import com.hazelcast.sql.impl.type.converter.LocalDateTimeConverter;
import com.hazelcast.sql.impl.type.converter.LocalTimeConverter;
import com.hazelcast.sql.impl.type.converter.LongConverter;
import com.hazelcast.sql.impl.type.converter.NullConverter;
import com.hazelcast.sql.impl.type.converter.ObjectConverter;
import com.hazelcast.sql.impl.type.converter.OffsetDateTimeConverter;
import com.hazelcast.sql.impl.type.converter.ShortConverter;
import com.hazelcast.sql.impl.type.converter.SqlDaySecondIntervalConverter;
import com.hazelcast.sql.impl.type.converter.SqlYearMonthIntervalConverter;
import com.hazelcast.sql.impl.type.converter.StringConverter;
import com.hazelcast.sql.impl.type.converter.ZonedDateTimeConverter;

import java.io.IOException;
import java.io.Serializable;

/**
 * Data type represents a type of concrete expression which is based on some basic data type.
<<<<<<< HEAD
 *
 * <p>Java serialization is needed for Jet.
=======
 * <p>
 * Java serialization is needed for Jet.
>>>>>>> 287a95d6
 */
public class QueryDataType implements IdentifiedDataSerializable, Serializable {

    public static final int MAX_DECIMAL_PRECISION = 38;

    public static final QueryDataType VARCHAR = new QueryDataType(StringConverter.INSTANCE);
    public static final QueryDataType VARCHAR_CHARACTER = new QueryDataType(CharacterConverter.INSTANCE);

    public static final QueryDataType BOOLEAN = new QueryDataType(BooleanConverter.INSTANCE);

    public static final QueryDataType TINYINT = new QueryDataType(ByteConverter.INSTANCE);
    public static final QueryDataType SMALLINT = new QueryDataType(ShortConverter.INSTANCE);
    public static final QueryDataType INT = new QueryDataType(IntegerConverter.INSTANCE);
    public static final QueryDataType BIGINT = new QueryDataType(LongConverter.INSTANCE);
    public static final QueryDataType DECIMAL = new QueryDataType(BigDecimalConverter.INSTANCE);
    public static final QueryDataType DECIMAL_BIG_INTEGER = new QueryDataType(BigIntegerConverter.INSTANCE);
    public static final QueryDataType REAL = new QueryDataType(FloatConverter.INSTANCE);
    public static final QueryDataType DOUBLE = new QueryDataType(DoubleConverter.INSTANCE);

    public static final QueryDataType TIME = new QueryDataType(LocalTimeConverter.INSTANCE);
    public static final QueryDataType DATE = new QueryDataType(LocalDateConverter.INSTANCE);
    public static final QueryDataType TIMESTAMP = new QueryDataType(LocalDateTimeConverter.INSTANCE);
    public static final QueryDataType TIMESTAMP_WITH_TZ_DATE = new QueryDataType(DateConverter.INSTANCE);
    public static final QueryDataType TIMESTAMP_WITH_TZ_CALENDAR = new QueryDataType(CalendarConverter.INSTANCE);
    public static final QueryDataType TIMESTAMP_WITH_TZ_INSTANT = new QueryDataType(InstantConverter.INSTANCE);
    public static final QueryDataType TIMESTAMP_WITH_TZ_OFFSET_DATE_TIME = new QueryDataType(OffsetDateTimeConverter.INSTANCE);
    public static final QueryDataType TIMESTAMP_WITH_TZ_ZONED_DATE_TIME = new QueryDataType(ZonedDateTimeConverter.INSTANCE);
    public static final QueryDataType INTERVAL_YEAR_MONTH = new QueryDataType(SqlYearMonthIntervalConverter.INSTANCE);
    public static final QueryDataType INTERVAL_DAY_SECOND = new QueryDataType(SqlDaySecondIntervalConverter.INSTANCE);

    public static final QueryDataType OBJECT = new QueryDataType(ObjectConverter.INSTANCE);

    public static final QueryDataType NULL = new QueryDataType(NullConverter.INSTANCE);

    private Converter converter;

    public QueryDataType() {
        // No-op.
    }

    QueryDataType(Converter converter) {
        this.converter = converter;
    }

    public QueryDataTypeFamily getTypeFamily() {
        return converter.getTypeFamily();
    }

    public Converter getConverter() {
        return converter;
    }

    public boolean isStatic() {
        return converter.getValueClass().equals(converter.getNormalizedValueClass());
    }

    /**
     * Normalize the given value to a value returned by this instance. If the value doesn't match
     * the type expected by the converter, an exception is thrown.
     *
     * @param value Value
     * @return Normalized value
     * @throws QueryDataTypeMismatchException In case of data type mismatch.
     */
    public Object normalize(Object value) {
        if (value == null) {
            return value;
        }

        Class<?> valueClass = value.getClass();

        if (!converter.getValueClass().isAssignableFrom(valueClass)) {
            // Expected and actual class don't match. Throw an error.
            throw new QueryDataTypeMismatchException(converter.getValueClass(), valueClass);
        }

        if (valueClass == converter.getNormalizedValueClass()) {
            // Do nothing if the value is already in the normalized form.
            return value;
        }

        return converter.convertToSelf(converter, value);
    }

    /**
     * Normalize the given value to a value returned by this instance. If the value doesn't match
     * the type expected by the converter, a conversion is performed.
     *
     * @param value Value
     * @return Normalized value
     */
    public Object convert(Object value) {
        if (value == null) {
            return null;
        }

        Class<?> valueClass = value.getClass();

        if (valueClass == converter.getNormalizedValueClass()) {
            return value;
        }

        return converter.convertToSelf(Converters.getConverter(valueClass), value);
    }

    @Override
    public int getFactoryId() {
        return SqlDataSerializerHook.F_ID;
    }

    @Override
    public int getClassId() {
        return SqlDataSerializerHook.QUERY_DATA_TYPE;
    }

    @Override
    public void writeData(ObjectDataOutput out) throws IOException {
        out.writeInt(converter.getId());
    }

    @Override
    public void readData(ObjectDataInput in) throws IOException {
        converter = Converters.getConverter(in.readInt());
    }

    @Override
    public int hashCode() {
        return 31 * converter.getId();
    }

    @Override
    public boolean equals(Object o) {
        if (this == o) {
            return true;
        }

        if (o == null || getClass() != o.getClass()) {
            return false;
        }

        QueryDataType type = (QueryDataType) o;

        return converter.getId() == type.converter.getId();
    }

    @Override
    public String toString() {
        return getClass().getSimpleName() + " {family=" + getTypeFamily() + "}";
    }
}<|MERGE_RESOLUTION|>--- conflicted
+++ resolved
@@ -51,13 +51,8 @@
 
 /**
  * Data type represents a type of concrete expression which is based on some basic data type.
-<<<<<<< HEAD
- *
- * <p>Java serialization is needed for Jet.
-=======
  * <p>
  * Java serialization is needed for Jet.
->>>>>>> 287a95d6
  */
 public class QueryDataType implements IdentifiedDataSerializable, Serializable {
 
