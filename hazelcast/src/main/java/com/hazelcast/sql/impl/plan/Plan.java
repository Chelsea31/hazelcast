/*
 * Copyright (c) 2008-2020, Hazelcast, Inc. All Rights Reserved.
 *
 * Licensed under the Apache License, Version 2.0 (the "License");
 * you may not use this file except in compliance with the License.
 * You may obtain a copy of the License at
 *
 * http://www.apache.org/licenses/LICENSE-2.0
 *
 * Unless required by applicable law or agreed to in writing, software
 * distributed under the License is distributed on an "AS IS" BASIS,
 * WITHOUT WARRANTIES OR CONDITIONS OF ANY KIND, either express or implied.
 * See the License for the specific language governing permissions and
 * limitations under the License.
 */

package com.hazelcast.sql.impl.plan;

import com.hazelcast.internal.util.collection.PartitionIdSet;
import com.hazelcast.sql.impl.QueryMetadata;
import com.hazelcast.sql.impl.QueryParameterMetadata;
import com.hazelcast.sql.impl.explain.QueryExplain;
import com.hazelcast.sql.impl.optimizer.SqlPlan;
import com.hazelcast.sql.impl.optimizer.SqlPlanType;
import com.hazelcast.sql.impl.plan.node.PlanNode;

import java.util.Collection;
import java.util.List;
import java.util.Map;
import java.util.UUID;

/**
 * Query plan implementation.
 */
public class Plan implements SqlPlan {
    /** Partition mapping. */
    private final Map<UUID, PartitionIdSet> partMap;

    /** Fragment nodes. */
    private final List<PlanNode> fragments;

    /** Fragment signatures. */
    private final List<String> fragmentSignatures;

    /** Fragment mapping. */
    private final List<PlanFragmentMapping> fragmentMappings;

    /** Outbound edge mapping (from edge ID to owning fragment position). */
    private final Map<Integer, Integer> outboundEdgeMap;

    /** Inbound edge mapping (from edge ID to owning fragment position). */
    private final Map<Integer, Integer> inboundEdgeMap;

    /** Map from inbound edge ID to number of members which will write into it. */
    private final Map<Integer, Integer> inboundEdgeMemberCountMap;

    private final QueryParameterMetadata parameterMetadata;

    /** Query metadata. */
    private final QueryMetadata metadata;

    /** Explain. */
    private final QueryExplain explain;

<<<<<<< HEAD
    /** Optimizer statistics. */
    private final OptimizerStatistics stats;

    @SuppressWarnings("checkstyle:ParameterNumber")
=======
>>>>>>> 93a0219d
    public Plan(
        Map<UUID, PartitionIdSet> partMap,
        List<PlanNode> fragments,
        List<String> fragmentSignatures,
        List<PlanFragmentMapping> fragmentMappings,
        Map<Integer, Integer> outboundEdgeMap,
        Map<Integer, Integer> inboundEdgeMap,
        Map<Integer, Integer> inboundEdgeMemberCountMap,
        QueryParameterMetadata parameterMetadata,
        QueryMetadata metadata,
        QueryExplain explain
    ) {
        this.partMap = partMap;
        this.fragments = fragments;
        this.fragmentSignatures = fragmentSignatures;
        this.fragmentMappings = fragmentMappings;
        this.outboundEdgeMap = outboundEdgeMap;
        this.inboundEdgeMap = inboundEdgeMap;
        this.inboundEdgeMemberCountMap = inboundEdgeMemberCountMap;
        this.parameterMetadata = parameterMetadata;
        this.metadata = metadata;
        this.explain = explain;
    }

    @Override
    public SqlPlanType getType() {
        return SqlPlanType.IMDG;
    }

    @Override
    public QueryExplain getExplain() {
        return explain;
    }

    public Map<UUID, PartitionIdSet> getPartitionMap() {
        return partMap;
    }

    public Collection<UUID> getMemberIds() {
        return partMap.keySet();
    }

    public int getFragmentCount() {
        return fragments.size();
    }

    public PlanNode getFragment(int index) {
        return fragments.get(index);
    }

    public String getFragmentSignature(int index) {
        return fragmentSignatures.get(index);
    }

    public PlanFragmentMapping getFragmentMapping(int index) {
        return fragmentMappings.get(index);
    }

    public Map<Integer, Integer> getOutboundEdgeMap() {
        return outboundEdgeMap;
    }

    public Map<Integer, Integer> getInboundEdgeMap() {
        return inboundEdgeMap;
    }

    public Map<Integer, Integer> getInboundEdgeMemberCountMap() {
        return inboundEdgeMemberCountMap;
    }

    public QueryParameterMetadata getParameterMetadata() {
        return parameterMetadata;
    }

    public QueryMetadata getMetadata() {
        return metadata;
    }
}<|MERGE_RESOLUTION|>--- conflicted
+++ resolved
@@ -62,13 +62,10 @@
     /** Explain. */
     private final QueryExplain explain;
 
-<<<<<<< HEAD
     /** Optimizer statistics. */
     private final OptimizerStatistics stats;
 
     @SuppressWarnings("checkstyle:ParameterNumber")
-=======
->>>>>>> 93a0219d
     public Plan(
         Map<UUID, PartitionIdSet> partMap,
         List<PlanNode> fragments,
