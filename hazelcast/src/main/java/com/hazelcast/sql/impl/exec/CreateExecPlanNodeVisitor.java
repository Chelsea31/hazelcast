--- conflicted
+++ resolved
@@ -127,14 +127,9 @@
         exec = topNode(new RootExec(
             node.getId(),
             pop(),
-<<<<<<< HEAD
-            operation.getRootConsumer()
-        ));
-=======
             operation.getRootConsumer(),
             operation.getRootBatchSize()
-        );
->>>>>>> 06270504
+        ));
     }
 
     @Override
@@ -204,7 +199,7 @@
 
         assert outboxes.length == 1;
 
-        exec = new SingleSendExec(node.getId(), pop(), outboxes[0]);
+        exec = topNode(new SingleSendExec(node.getId(), pop(), outboxes[0]));
     }
 
     @Override
@@ -212,7 +207,7 @@
         Outbox[] outboxes = prepareOutboxes(node);
 
         if (outboxes.length == 1) {
-            exec = new SingleSendExec(node.getId(), pop(), outboxes[0]);
+            exec = topNode(new SingleSendExec(node.getId(), pop(), outboxes[0]));
         } else {
             int[] partitionOutboxIndexes = new int[localParts.getPartitionCount()];
 
@@ -221,46 +216,27 @@
 
                 PartitionIdSet partitions = partitionMap.get(outboxes[outboxIndex0].getTargetMemberId());
 
-<<<<<<< HEAD
+                partitions.forEach((part) -> partitionOutboxIndexes[part] = outboxIndex0);
+            }
+
         exec = topNode(new UnicastSendExec(
             node.getId(),
             pop(),
             outboxes,
-            node.getHashFunction(),
+            node.getPartitioner(),
             partitionOutboxIndexes
         ));
-=======
-                partitions.forEach((part) -> partitionOutboxIndexes[part] = outboxIndex0);
-            }
-
-            exec = new UnicastSendExec(
-                node.getId(),
-                pop(),
-                outboxes,
-                node.getPartitioner(),
-                partitionOutboxIndexes
-            );
-        }
->>>>>>> 06270504
     }
 
     @Override
     public void onBroadcastSendNode(BroadcastSendPlanNode node) {
         Outbox[] outboxes = prepareOutboxes(node);
 
-<<<<<<< HEAD
-        exec = topNode(new BroadcastSendExec(
-            node.getId(),
-            pop(),
-            outboxes
-        ));
-=======
         if (outboxes.length == 1) {
-            exec = new SingleSendExec(node.getId(), pop(), outboxes[0]);
+            exec = topNode(new SingleSendExec(node.getId(), pop(), outboxes[0]));
         } else {
-            exec = new BroadcastSendExec(node.getId(), pop(), outboxes);
-        }
->>>>>>> 06270504
+            exec = topNode(new BroadcastSendExec(node.getId(), pop(), outboxes));
+        }
     }
 
     /**
@@ -521,40 +497,32 @@
          return outboxes;
     }
 
-<<<<<<< HEAD
-    private Exec pop() {
-        Exec exec = stack.remove(stack.size() - 1);
-
-        if (compiledFragment != null) {
-            // Replace current executor with compiled one if needed.
-            Exec compiledExec = compiledFragment.getExecutor(exec.getId());
-
-            if (compiledExec != null) {
-                exec = compiledExec;
-            }
-        }
-
-        return exec;
-    }
-
-    private void push(Exec exec) {
-        if (compiledFragment != null) {
-            compiledFragment.prepare(exec);
-        }
-
-=======
     /**
      * Public for testing purposes only.
      */
     public Exec pop() {
-        return stack.remove(stack.size() - 1);
+        Exec exec = stack.remove(stack.size() - 1);
+
+        if (compiledFragment != null) {
+            // Replace current executor with compiled one if needed.
+            Exec compiledExec = compiledFragment.getExecutor(exec.getId());
+
+            if (compiledExec != null) {
+                exec = compiledExec;
+            }
+        }
+
+        return exec;
     }
 
     /**
      * Public for testing purposes only.
      */
     public void push(Exec exec) {
->>>>>>> 06270504
+        if (compiledFragment != null) {
+            compiledFragment.prepare(exec);
+        }
+
         stack.add(exec);
     }
 
@@ -562,35 +530,34 @@
          return nodeEngine.getSqlService().getInternalService().getOperationHandler();
     }
 
-<<<<<<< HEAD
-     /**
-      * Get the top-level node. In order to ensure that compiled fragments are counted appropriately, we perform push-pop
-      * sequence which in turn ensures proper initialization and replacement of compiled fragments if needed.
-      *
-      * @param exec Original executor.
-      * @return Same executor or it's compiled counterpart.
-      */
-     private Exec topNode(Exec exec) {
-         assert stack.isEmpty();
-
-         push(exec);
-
-         return pop();
-=======
+    /**
+     * Get the top-level node. In order to ensure that compiled fragments are counted appropriately, we perform push-pop
+     * sequence which in turn ensures proper initialization and replacement of compiled fragments if needed.
+     *
+     * @param exec Original executor.
+     * @return Same executor or it's compiled counterpart.
+     */
+    private Exec topNode(Exec exec) {
+        assert stack.isEmpty();
+
+        push(exec);
+
+        return pop();
+    }
+
     private FlowControl createFlowControl(int edgeId) {
         long maxMemory = operation.getEdgeCreditMap().get(edgeId);
 
         return new SimpleFlowControl(maxMemory);
     }
 
-     private Collection<UUID> getFragmentMembers(QueryExecuteOperationFragment fragment) {
-         if (fragment.getMapping() == QueryExecuteOperationFragmentMapping.EXPLICIT) {
-             return fragment.getMemberIds();
-         }
-
-         assert fragment.getMapping() == QueryExecuteOperationFragmentMapping.DATA_MEMBERS;
-
-         return partitionMap.keySet();
->>>>>>> 06270504
-     }
+    private Collection<UUID> getFragmentMembers(QueryExecuteOperationFragment fragment) {
+        if (fragment.getMapping() == QueryExecuteOperationFragmentMapping.EXPLICIT) {
+            return fragment.getMemberIds();
+        }
+
+        assert fragment.getMapping() == QueryExecuteOperationFragmentMapping.DATA_MEMBERS;
+
+        return partitionMap.keySet();
+    }
 }