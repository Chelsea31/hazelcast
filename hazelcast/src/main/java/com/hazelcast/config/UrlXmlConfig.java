/*
 * Copyright (c) 2008-2013, Hazelcast, Inc. All Rights Reserved.
 *
 * Licensed under the Apache License, Version 2.0 (the "License");
 * you may not use this file except in compliance with the License.
 * You may obtain a copy of the License at
 *
 * http://www.apache.org/licenses/LICENSE-2.0
 *
 * Unless required by applicable law or agreed to in writing, software
 * distributed under the License is distributed on an "AS IS" BASIS,
 * WITHOUT WARRANTIES OR CONDITIONS OF ANY KIND, either express or implied.
 * See the License for the specific language governing permissions and
 * limitations under the License.
 */

package com.hazelcast.config;

import com.hazelcast.logging.ILogger;
import com.hazelcast.logging.Logger;

import java.io.IOException;
import java.io.InputStream;
import java.net.MalformedURLException;
import java.net.URL;
import java.util.logging.Level;

public class UrlXmlConfig extends Config {

<<<<<<< HEAD
    private final ILogger logger = Logger.getLogger(UrlXmlConfig.class);
=======
    private final static ILogger logger = Logger.getLogger(UrlXmlConfig.class.getName());
>>>>>>> e46378ac

    public UrlXmlConfig() {
    }

    public UrlXmlConfig(String url) throws MalformedURLException, IOException {
        this(new URL(url));
    }

    public UrlXmlConfig(URL url) throws IOException {
        super();
        logger.log(Level.INFO, "Configuring Hazelcast from '" + url.toString() + "'.");
        InputStream in = url.openStream();
        new XmlConfigBuilder(in).build(this);
    }
}<|MERGE_RESOLUTION|>--- conflicted
+++ resolved
@@ -27,11 +27,7 @@
 
 public class UrlXmlConfig extends Config {
 
-<<<<<<< HEAD
-    private final ILogger logger = Logger.getLogger(UrlXmlConfig.class);
-=======
-    private final static ILogger logger = Logger.getLogger(UrlXmlConfig.class.getName());
->>>>>>> e46378ac
+    private final static ILogger logger = Logger.getLogger(UrlXmlConfig.class);
 
     public UrlXmlConfig() {
     }
