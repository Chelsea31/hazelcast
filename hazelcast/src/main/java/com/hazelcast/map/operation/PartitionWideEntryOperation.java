--- conflicted
+++ resolved
@@ -50,10 +50,9 @@
 
     public void run() {
         response = new MapEntrySet();
-<<<<<<< HEAD
         MapEntrySimple entry;
         final RecordStore recordStore = mapService.getRecordStore(getPartitionId(), name);
-        final Map<Data, Record> records = recordStore.getRecords();
+        final Map<Data, Record> records = recordStore.getReadonlyRecordMap();
         for (final Map.Entry<Data, Record> recordEntry : records.entrySet()) {
             final Data dataKey = recordEntry.getKey();
             final Record record = recordEntry.getValue();
@@ -62,16 +61,6 @@
             final Object result = entryProcessor.process(entry);
             final Object valueAfterProcess = entry.getValue();
             Data dataValue = null;
-=======
-        Map.Entry entry;
-        RecordStore recordStore = mapService.getRecordStore(getPartitionId(), name);
-        Map<Data, Record> records = recordStore.getReadonlyRecordMap();
-        for (Map.Entry<Data, Record> recordEntry : records.entrySet()) {
-            Data dataKey = recordEntry.getKey();
-            Record record = recordEntry.getValue();
-            entry = new AbstractMap.SimpleEntry(mapService.toObject(record.getKey()), mapService.toObject(record.getValue()));
-            Object result = entryProcessor.process(entry);
->>>>>>> f21744eb
             if (result != null) {
                 dataValue = mapService.toData(result);
                 response.add(new AbstractMap.SimpleImmutableEntry<Data, Data>(dataKey, dataValue));
@@ -104,7 +93,8 @@
                     if (EntryEventType.REMOVED.equals(eventType)) {
                         mapService.publishWanReplicationRemove(name, dataKey, Clock.currentTimeMillis());
                     } else {
-                        SimpleEntryView entryView = new SimpleEntryView(dataKey, mapService.toData(dataValue), recordStore.getRecords().get(dataKey));
+                        Record r = recordStore.getRecord(dataKey);
+                        SimpleEntryView entryView = new SimpleEntryView(dataKey, mapService.toData(dataValue), r.getStatistics(), r.getVersion());
                         mapService.publishWanReplicationUpdate(name, entryView);
                     }
                 }
