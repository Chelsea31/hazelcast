/*
 * Copyright (c) 2008-2019, Hazelcast, Inc. All Rights Reserved.
 *
 * Licensed under the Apache License, Version 2.0 (the "License");
 * you may not use this file except in compliance with the License.
 * You may obtain a copy of the License at
 *
 * http://www.apache.org/licenses/LICENSE-2.0
 *
 * Unless required by applicable law or agreed to in writing, software
 * distributed under the License is distributed on an "AS IS" BASIS,
 * WITHOUT WARRANTIES OR CONDITIONS OF ANY KIND, either express or implied.
 * See the License for the specific language governing permissions and
 * limitations under the License.
 */

package com.hazelcast.client.impl.clientside;

import com.hazelcast.cache.impl.ICacheService;
import com.hazelcast.cache.impl.JCacheDetector;
import com.hazelcast.cardinality.CardinalityEstimator;
import com.hazelcast.cardinality.impl.CardinalityEstimatorService;
import com.hazelcast.client.Client;
import com.hazelcast.client.ClientService;
import com.hazelcast.client.LoadBalancer;
import com.hazelcast.client.config.ClientConfig;
import com.hazelcast.client.config.ClientConnectionStrategyConfig;
import com.hazelcast.client.config.ClientFailoverConfig;
import com.hazelcast.client.config.ClientNetworkConfig;
import com.hazelcast.client.cp.internal.CPSubsystemImpl;
import com.hazelcast.client.cp.internal.session.ClientProxySessionManager;
import com.hazelcast.client.impl.ClientExtension;
import com.hazelcast.client.impl.client.DistributedObjectInfo;
import com.hazelcast.client.impl.connection.AddressProvider;
import com.hazelcast.client.impl.connection.ClientConnectionManager;
import com.hazelcast.client.impl.connection.nio.ClientConnectionManagerImpl;
import com.hazelcast.client.impl.management.ManagementCenterService;
import com.hazelcast.client.impl.protocol.ClientMessage;
import com.hazelcast.client.impl.protocol.codec.ClientGetDistributedObjectsCodec;
import com.hazelcast.client.impl.proxy.ClientClusterProxy;
import com.hazelcast.client.impl.proxy.PartitionServiceProxy;
import com.hazelcast.client.impl.querycache.ClientQueryCacheContext;
import com.hazelcast.client.impl.spi.ClientClusterService;
import com.hazelcast.client.impl.spi.ClientContext;
import com.hazelcast.client.impl.spi.ClientExecutionService;
import com.hazelcast.client.impl.spi.ClientInvocationService;
import com.hazelcast.client.impl.spi.ClientListenerService;
import com.hazelcast.client.impl.spi.ClientPartitionService;
import com.hazelcast.client.impl.spi.ClientTransactionManagerService;
import com.hazelcast.client.impl.spi.ProxyManager;
import com.hazelcast.client.impl.spi.impl.AbstractClientInvocationService;
import com.hazelcast.client.impl.spi.impl.ClientClusterViewService;
import com.hazelcast.client.impl.spi.impl.ClientExecutionServiceImpl;
import com.hazelcast.client.impl.spi.impl.ClientInvocation;
import com.hazelcast.client.impl.spi.impl.ClientTransactionManagerServiceImpl;
import com.hazelcast.client.impl.spi.impl.ClientUserCodeDeploymentService;
import com.hazelcast.client.impl.spi.impl.NonSmartClientInvocationService;
import com.hazelcast.client.impl.spi.impl.SmartClientInvocationService;
import com.hazelcast.client.impl.spi.impl.listener.ClientListenerServiceImpl;
import com.hazelcast.client.impl.statistics.ClientStatisticsService;
import com.hazelcast.client.util.RoundRobinLB;
import com.hazelcast.cluster.Cluster;
import com.hazelcast.collection.IList;
import com.hazelcast.collection.IQueue;
import com.hazelcast.collection.ISet;
import com.hazelcast.collection.impl.list.ListService;
import com.hazelcast.collection.impl.queue.QueueService;
import com.hazelcast.collection.impl.set.SetService;
import com.hazelcast.config.Config;
import com.hazelcast.core.DistributedObject;
import com.hazelcast.core.DistributedObjectListener;
import com.hazelcast.core.HazelcastInstance;
import com.hazelcast.core.IExecutorService;
import com.hazelcast.map.IMap;
import com.hazelcast.sql.SqlService;
import com.hazelcast.topic.ITopic;
import com.hazelcast.core.LifecycleService;
import com.hazelcast.cp.CPSubsystem;
import com.hazelcast.crdt.pncounter.PNCounter;
import com.hazelcast.durableexecutor.DurableExecutorService;
import com.hazelcast.durableexecutor.impl.DistributedDurableExecutorService;
import com.hazelcast.executor.impl.DistributedExecutorService;
import com.hazelcast.flakeidgen.FlakeIdGenerator;
import com.hazelcast.flakeidgen.impl.FlakeIdGeneratorService;
import com.hazelcast.instance.BuildInfoProvider;
import com.hazelcast.internal.crdt.pncounter.PNCounterService;
import com.hazelcast.internal.diagnostics.BuildInfoPlugin;
import com.hazelcast.internal.diagnostics.ConfigPropertiesPlugin;
import com.hazelcast.internal.diagnostics.Diagnostics;
import com.hazelcast.internal.diagnostics.EventQueuePlugin;
import com.hazelcast.internal.diagnostics.MetricsPlugin;
import com.hazelcast.internal.diagnostics.NetworkingImbalancePlugin;
import com.hazelcast.internal.diagnostics.SystemLogPlugin;
import com.hazelcast.internal.diagnostics.SystemPropertiesPlugin;
import com.hazelcast.internal.metrics.impl.MetricsConfigHelper;
import com.hazelcast.internal.metrics.impl.MetricsRegistryImpl;
import com.hazelcast.internal.metrics.metricsets.ClassLoadingMetricSet;
import com.hazelcast.internal.metrics.metricsets.FileMetricSet;
import com.hazelcast.internal.metrics.metricsets.GarbageCollectionMetricSet;
import com.hazelcast.internal.metrics.metricsets.OperatingSystemMetricSet;
import com.hazelcast.internal.metrics.metricsets.RuntimeMetricSet;
import com.hazelcast.internal.metrics.metricsets.ThreadMetricSet;
import com.hazelcast.internal.nearcache.NearCacheManager;
import com.hazelcast.internal.serialization.InternalSerializationService;
import com.hazelcast.internal.util.ConcurrencyDetection;
import com.hazelcast.internal.util.ServiceLoader;
import com.hazelcast.logging.ILogger;
import com.hazelcast.logging.LoggingService;
import com.hazelcast.map.impl.MapService;
import com.hazelcast.multimap.MultiMap;
import com.hazelcast.multimap.impl.MultiMapService;
import com.hazelcast.partition.PartitionService;
import com.hazelcast.replicatedmap.ReplicatedMap;
import com.hazelcast.replicatedmap.impl.ReplicatedMapService;
import com.hazelcast.ringbuffer.Ringbuffer;
import com.hazelcast.ringbuffer.impl.RingbufferService;
import com.hazelcast.scheduledexecutor.IScheduledExecutorService;
import com.hazelcast.scheduledexecutor.impl.DistributedScheduledExecutorService;
import com.hazelcast.spi.impl.SerializationServiceSupport;
import com.hazelcast.spi.properties.ClusterProperty;
import com.hazelcast.spi.properties.HazelcastProperties;
import com.hazelcast.splitbrainprotection.SplitBrainProtectionService;
import com.hazelcast.topic.impl.TopicService;
import com.hazelcast.topic.impl.reliable.ReliableTopicService;
import com.hazelcast.transaction.HazelcastXAResource;
import com.hazelcast.transaction.TransactionContext;
import com.hazelcast.transaction.TransactionException;
import com.hazelcast.transaction.TransactionOptions;
import com.hazelcast.transaction.TransactionalTask;
import com.hazelcast.transaction.impl.xa.XAService;

import javax.annotation.Nonnull;
import java.util.Collection;
import java.util.Collections;
import java.util.HashSet;
import java.util.Iterator;
import java.util.List;
import java.util.Map;
import java.util.Set;
import java.util.UUID;
import java.util.concurrent.ConcurrentHashMap;
import java.util.concurrent.ConcurrentMap;
import java.util.concurrent.ExecutionException;
import java.util.concurrent.Future;
import java.util.concurrent.atomic.AtomicInteger;

import static com.hazelcast.client.properties.ClientProperty.CONCURRENT_WINDOW_MS;
import static com.hazelcast.client.properties.ClientProperty.IO_WRITE_THROUGH_ENABLED;
import static com.hazelcast.client.properties.ClientProperty.MAX_CONCURRENT_INVOCATIONS;
import static com.hazelcast.client.properties.ClientProperty.RESPONSE_THREAD_DYNAMIC;
import static com.hazelcast.internal.metrics.impl.MetricsConfigHelper.clientMetricsLevel;
import static com.hazelcast.internal.util.EmptyStatement.ignore;
import static com.hazelcast.internal.util.ExceptionUtil.rethrow;
import static com.hazelcast.internal.util.Preconditions.checkNotNull;
import static java.lang.System.currentTimeMillis;

public class HazelcastClientInstanceImpl implements HazelcastInstance, SerializationServiceSupport {

    private static final AtomicInteger CLIENT_ID = new AtomicInteger();

    private final ConcurrencyDetection concurrencyDetection;
    private final HazelcastProperties properties;
    private final int id = CLIENT_ID.getAndIncrement();
    private final String instanceName;
    private final ClientFailoverConfig clientFailoverConfig;
    private final ClientConfig config;
    private final LifecycleServiceImpl lifecycleService;
    private final ClientConnectionManagerImpl connectionManager;
    private final ClientClusterViewService clusterService;
    private final AbstractClientInvocationService invocationService;
    private final ClientExecutionServiceImpl executionService;
    private final ClientListenerServiceImpl listenerService;
    private final ClientTransactionManagerServiceImpl transactionManager;
    private final ConcurrentMap<String, NearCacheManager> nearCacheManagers;
    private final ProxyManager proxyManager;
    private final ConcurrentMap<String, Object> userContext;
    private final LoadBalancer loadBalancer;
    private final ClientExtension clientExtension;
    private final LoggingService loggingService;
    private final MetricsRegistryImpl metricsRegistry;
    private final ClientStatisticsService clientStatisticsService;
    private final Diagnostics diagnostics;
    private final InternalSerializationService serializationService;
    private final ClientICacheManager hazelcastCacheManager;
    private final ClientQueryCacheContext queryCacheContext;
    private final ClientLockReferenceIdGenerator lockReferenceIdGenerator;
    private final ClientExceptionFactory clientExceptionFactory;
    private final ClientUserCodeDeploymentService userCodeDeploymentService;
    private final ClientDiscoveryService clientDiscoveryService;
    private final ClientProxySessionManager proxySessionManager;
    private final CPSubsystemImpl cpSubsystem;
    private final ManagementCenterService managementCenterService;

    public HazelcastClientInstanceImpl(ClientConfig clientConfig,
                                       ClientFailoverConfig clientFailoverConfig,
                                       ClientConnectionManagerFactory clientConnectionManagerFactory,
                                       AddressProvider externalAddressProvider) {
        assert clientConfig != null || clientFailoverConfig != null : "At most one type of config can be provided";
        assert clientConfig == null || clientFailoverConfig == null : "At least one config should be provided ";
        if (clientConfig != null) {
            this.config = clientConfig;
        } else {
            this.config = clientFailoverConfig.getClientConfigs().get(0);
        }
        this.clientFailoverConfig = clientFailoverConfig;
        if (config.getInstanceName() != null) {
            instanceName = config.getInstanceName();
        } else {
            instanceName = "hz.client_" + id;
        }

        String loggingType = config.getProperty(ClusterProperty.LOGGING_TYPE.getName());
        this.loggingService = new ClientLoggingService(config.getClusterName(),
                loggingType, BuildInfoProvider.getBuildInfo(), instanceName);

        if (clientConfig != null) {
            MetricsConfigHelper.overrideClientMetricsConfig(clientConfig,
                getLoggingService().getLogger(MetricsConfigHelper.class));
        } else {
            for (ClientConfig failoverClientConfig : clientFailoverConfig.getClientConfigs()) {
                MetricsConfigHelper.overrideClientMetricsConfig(failoverClientConfig,
                    getLoggingService().getLogger(MetricsConfigHelper.class));
            }
        }

        ClassLoader classLoader = config.getClassLoader();
        properties = new HazelcastProperties(config.getProperties());
        concurrencyDetection = initConcurrencyDetection();
        clientExtension = createClientInitializer(classLoader);
        clientExtension.beforeStart(this);
        lifecycleService = new LifecycleServiceImpl(this);
        metricsRegistry = initMetricsRegistry();
        serializationService = clientExtension.createSerializationService((byte) -1);
        proxyManager = new ProxyManager(this);
        executionService = initExecutionService();
        loadBalancer = initLoadBalancer(config);
        transactionManager = new ClientTransactionManagerServiceImpl(this);
        clientDiscoveryService = initClientDiscoveryService(externalAddressProvider);
        connectionManager = (ClientConnectionManagerImpl) clientConnectionManagerFactory.createConnectionManager(this);
        invocationService = initInvocationService();
        listenerService = new ClientListenerServiceImpl(this);
        clusterService = new ClientClusterViewService(this);
        userContext = new ConcurrentHashMap<>();
        userContext.putAll(config.getUserContext());
        diagnostics = initDiagnostics();
        hazelcastCacheManager = new ClientICacheManager(this);
        queryCacheContext = new ClientQueryCacheContext(this);
        lockReferenceIdGenerator = new ClientLockReferenceIdGenerator();
        nearCacheManagers = createNearCacheManagers();
        clientExceptionFactory = initClientExceptionFactory();
        clientStatisticsService = new ClientStatisticsService(this);
        userCodeDeploymentService = new ClientUserCodeDeploymentService(config.getUserCodeDeploymentConfig(), classLoader);
        proxySessionManager = new ClientProxySessionManager(this);
        cpSubsystem = new CPSubsystemImpl(this);
        managementCenterService = new ManagementCenterService(this, serializationService);
    }

    private ConcurrentMap<String, NearCacheManager> createNearCacheManagers() {
        ConcurrentMap<String, NearCacheManager> nearCacheManagers = new ConcurrentHashMap<>();
        nearCacheManagers.put(MapService.SERVICE_NAME, clientExtension.createNearCacheManager());
        nearCacheManagers.put(ReplicatedMapService.SERVICE_NAME, clientExtension.createNearCacheManager());
        nearCacheManagers.put(ICacheService.SERVICE_NAME, clientExtension.createNearCacheManager());
        return nearCacheManagers;
    }

    private ConcurrencyDetection initConcurrencyDetection() {
        boolean writeThrough = properties.getBoolean(IO_WRITE_THROUGH_ENABLED);
        boolean dynamicResponse = properties.getBoolean(RESPONSE_THREAD_DYNAMIC);
        boolean backPressureEnabled = properties.getInteger(MAX_CONCURRENT_INVOCATIONS) < Integer.MAX_VALUE;

        if (writeThrough || dynamicResponse || backPressureEnabled) {
            return ConcurrencyDetection.createEnabled(properties.getInteger(CONCURRENT_WINDOW_MS));
        } else {
            return ConcurrencyDetection.createDisabled();
        }
    }

    private ClientDiscoveryService initClientDiscoveryService(AddressProvider externalAddressProvider) {
        int tryCount;
        List<ClientConfig> configs;
        if (clientFailoverConfig == null) {
            tryCount = 0;
            configs = Collections.singletonList(config);
        } else {
            tryCount = clientFailoverConfig.getTryCount();
            configs = clientFailoverConfig.getClientConfigs();
        }
        ClientDiscoveryServiceBuilder builder = new ClientDiscoveryServiceBuilder(tryCount, configs, loggingService,
                externalAddressProvider, properties, clientExtension);
        return builder.build();
    }

    private Diagnostics initDiagnostics() {
        String name = "diagnostics-client-" + id + "-" + currentTimeMillis();
        ILogger logger = loggingService.getLogger(Diagnostics.class);
        return new Diagnostics(name, logger, instanceName, properties);
    }

    private MetricsRegistryImpl initMetricsRegistry() {
        ILogger logger = loggingService.getLogger(MetricsRegistryImpl.class);
        return new MetricsRegistryImpl(getName(), logger, clientMetricsLevel(properties,
            loggingService.getLogger(MetricsConfigHelper.class)));
    }

    private void startMetrics() {
        RuntimeMetricSet.register(metricsRegistry);
        GarbageCollectionMetricSet.register(metricsRegistry);
        OperatingSystemMetricSet.register(metricsRegistry);
        ThreadMetricSet.register(metricsRegistry);
        ClassLoadingMetricSet.register(metricsRegistry);
        FileMetricSet.register(metricsRegistry);
        metricsRegistry.registerStaticMetrics(clientExtension.getMemoryStats(), "memory");
        metricsRegistry.provideMetrics(clientExtension);
        metricsRegistry.provideMetrics(executionService);
    }

    private LoadBalancer initLoadBalancer(ClientConfig config) {
        LoadBalancer lb = config.getLoadBalancer();
        if (lb == null) {
            lb = new RoundRobinLB();
        }
        return lb;
    }

    @SuppressWarnings("checkstyle:illegaltype")
    private AbstractClientInvocationService initInvocationService() {
        final ClientNetworkConfig networkConfig = config.getNetworkConfig();
        if (networkConfig.isSmartRouting()) {
            return new SmartClientInvocationService(this);
        } else {
            return new NonSmartClientInvocationService(this);
        }
    }

    public int getId() {
        return id;
    }

    private ClientExtension createClientInitializer(ClassLoader classLoader) {
        try {
            String factoryId = ClientExtension.class.getName();
            Iterator<ClientExtension> iter = ServiceLoader.iterator(ClientExtension.class, factoryId, classLoader);
            while (iter.hasNext()) {
                ClientExtension initializer = iter.next();
                if (!(initializer.getClass().equals(DefaultClientExtension.class))) {
                    return initializer;
                }
            }
        } catch (Exception e) {
            throw rethrow(e);
        }
        return new DefaultClientExtension();
    }

    private ClientExecutionServiceImpl initExecutionService() {
        return new ClientExecutionServiceImpl(instanceName,
                config.getClassLoader(), properties, config.getExecutorPoolSize(), loggingService);
    }

    public void start() {
        try {
            lifecycleService.start();
            startMetrics();
            invocationService.start();
            ClientContext clientContext = new ClientContext(this);
            userCodeDeploymentService.start();
            connectionManager.start();
            diagnostics.start();

            // static loggers at beginning of file
            diagnostics.register(
                    new BuildInfoPlugin(loggingService.getLogger(BuildInfoPlugin.class)));
            diagnostics.register(
                    new ConfigPropertiesPlugin(loggingService.getLogger(ConfigPropertiesPlugin.class), properties));
            diagnostics.register(
                    new SystemPropertiesPlugin(loggingService.getLogger(SystemPropertiesPlugin.class)));

            // periodic loggers
            diagnostics.register(
                    new MetricsPlugin(loggingService.getLogger(MetricsPlugin.class), metricsRegistry, properties));
            diagnostics.register(
                    new SystemLogPlugin(properties, connectionManager, this, loggingService.getLogger(SystemLogPlugin.class)));
            diagnostics.register(
                    new NetworkingImbalancePlugin(properties, connectionManager.getNetworking(),
                            loggingService.getLogger(NetworkingImbalancePlugin.class)));
            diagnostics.register(
                    new EventQueuePlugin(loggingService.getLogger(EventQueuePlugin.class), listenerService.getEventExecutor(),
                            properties));

            metricsRegistry.provideMetrics(listenerService);

            proxyManager.init(config, clientContext);
            listenerService.start();
            if (invocationService instanceof SmartClientInvocationService) {
                ((SmartClientInvocationService) invocationService).addBackupListener();
            }
            clusterService.start();
            ClientConnectionStrategyConfig connectionStrategyConfig = config.getConnectionStrategyConfig();
            if (!connectionStrategyConfig.isAsyncStart()) {
                connectionManager.tryOpenConnectionToAllMembers();
            }
            loadBalancer.init(getCluster(), config);
            clientStatisticsService.start();
            clientExtension.afterStart(this);
            cpSubsystem.init(clientContext);
            sendStateToCluster();
        } catch (Throwable e) {
            try {
                lifecycleService.terminate();
            } catch (Throwable t) {
                ignore(t);
            }
            rethrow(e);
        }
    }


    public MetricsRegistryImpl getMetricsRegistry() {
        return metricsRegistry;
    }

    @Nonnull
    @Override
    public HazelcastXAResource getXAResource() {
        return getDistributedObject(XAService.SERVICE_NAME, XAService.SERVICE_NAME);
    }

    @Nonnull
    @Override
    public Config getConfig() {
        return new ClientDynamicClusterConfig(this);
    }

    public HazelcastProperties getProperties() {
        return properties;
    }

    @Nonnull
    @Override
    public String getName() {
        return instanceName;
    }

    @Nonnull
    @Override
    public <E> IQueue<E> getQueue(@Nonnull String name) {
        checkNotNull(name, "Retrieving a queue instance with a null name is not allowed!");
        return getDistributedObject(QueueService.SERVICE_NAME, name);
    }

    @Nonnull
    @Override
    public <E> ITopic<E> getTopic(@Nonnull String name) {
        checkNotNull(name, "Retrieving a topic instance with a null name is not allowed!");
        return getDistributedObject(TopicService.SERVICE_NAME, name);
    }

    @Nonnull
    @Override
    public <E> ISet<E> getSet(@Nonnull String name) {
        checkNotNull(name, "Retrieving a set instance with a null name is not allowed!");
        return getDistributedObject(SetService.SERVICE_NAME, name);
    }

    @Nonnull
    @Override
    public <E> IList<E> getList(@Nonnull String name) {
        checkNotNull(name, "Retrieving a list instance with a null name is not allowed!");
        return getDistributedObject(ListService.SERVICE_NAME, name);
    }

    @Nonnull
    @Override
    public <K, V> IMap<K, V> getMap(@Nonnull String name) {
        checkNotNull(name, "Retrieving a map instance with a null name is not allowed!");
        return getDistributedObject(MapService.SERVICE_NAME, name);
    }

    @Nonnull
    @Override
    public <K, V> MultiMap<K, V> getMultiMap(@Nonnull String name) {
        checkNotNull(name, "Retrieving a multi-map instance with a null name is not allowed!");
        return getDistributedObject(MultiMapService.SERVICE_NAME, name);

    }

    @Nonnull
    @Override
    public <K, V> ReplicatedMap<K, V> getReplicatedMap(@Nonnull String name) {
        checkNotNull(name, "Retrieving a replicated map instance with a null name is not allowed!");
        return getDistributedObject(ReplicatedMapService.SERVICE_NAME, name);
    }

    @Nonnull
    @Override
    public <E> ITopic<E> getReliableTopic(@Nonnull String name) {
        checkNotNull(name, "Retrieving a topic instance with a null name is not allowed!");
        return getDistributedObject(ReliableTopicService.SERVICE_NAME, name);
    }

    @Nonnull
    @Override
    public <E> Ringbuffer<E> getRingbuffer(@Nonnull String name) {
        checkNotNull(name, "Retrieving a ringbuffer instance with a null name is not allowed!");
        return getDistributedObject(RingbufferService.SERVICE_NAME, name);
    }

    @Override
    public ClientICacheManager getCacheManager() {
        return hazelcastCacheManager;
    }

    @Nonnull
    @Override
    public Cluster getCluster() {
        return new ClientClusterProxy(clusterService);
    }

    @Nonnull
    @Override
    public Client getLocalEndpoint() {
        return clusterService.getLocalClient();
    }

    @Nonnull
    @Override
    public IExecutorService getExecutorService(@Nonnull String name) {
        checkNotNull(name, "Retrieving an executor instance with a null name is not allowed!");
        return getDistributedObject(DistributedExecutorService.SERVICE_NAME, name);
    }

    @Nonnull
    @Override
    public DurableExecutorService getDurableExecutorService(@Nonnull String name) {
        checkNotNull(name, "Retrieving a durable executor instance with a null name is not allowed!");
        return getDistributedObject(DistributedDurableExecutorService.SERVICE_NAME, name);
    }

    @Override
    public <T> T executeTransaction(@Nonnull TransactionalTask<T> task) throws TransactionException {
        return transactionManager.executeTransaction(task);
    }

    @Override
    public <T> T executeTransaction(@Nonnull TransactionOptions options,
                                    @Nonnull TransactionalTask<T> task) throws TransactionException {
        return transactionManager.executeTransaction(options, task);
    }

    @Override
    public TransactionContext newTransactionContext() {
        return transactionManager.newTransactionContext();
    }

    @Override
    public TransactionContext newTransactionContext(@Nonnull TransactionOptions options) {
        checkNotNull(options, "TransactionOptions must not be null!");
        return transactionManager.newTransactionContext(options);
    }

    public ClientTransactionManagerService getTransactionManager() {
        return transactionManager;
    }

    @Nonnull
    @Override
    public FlakeIdGenerator getFlakeIdGenerator(@Nonnull String name) {
        checkNotNull(name, "Retrieving a Flake ID-generator instance with a null name is not allowed!");
        return getDistributedObject(FlakeIdGeneratorService.SERVICE_NAME, name);
    }

    @Nonnull
    @Override
    public CardinalityEstimator getCardinalityEstimator(@Nonnull String name) {
        checkNotNull(name, "Retrieving a cardinality estimator instance with a null name is not allowed!");
        return getDistributedObject(CardinalityEstimatorService.SERVICE_NAME, name);
    }

    @Nonnull
    @Override
    public PNCounter getPNCounter(@Nonnull String name) {
        checkNotNull(name, "Retrieving a PN counter instance with a null name is not allowed!");
        return getDistributedObject(PNCounterService.SERVICE_NAME, name);
    }

    @Nonnull
    @Override
    public IScheduledExecutorService getScheduledExecutorService(@Nonnull String name) {
        checkNotNull(name, "Retrieving a scheduled executor instance with a null name is not allowed!");
        return getDistributedObject(DistributedScheduledExecutorService.SERVICE_NAME, name);
    }

    @Override
    public Collection<DistributedObject> getDistributedObjects() {
        try {
            ClientMessage request = ClientGetDistributedObjectsCodec.encodeRequest();
            final Future<ClientMessage> future = new ClientInvocation(this, request, getName()).invoke();
            ClientMessage response = future.get();
            ClientGetDistributedObjectsCodec.ResponseParameters resultParameters =
                    ClientGetDistributedObjectsCodec.decodeResponse(response);

            Collection<? extends DistributedObject> distributedObjects = proxyManager.getDistributedObjects();
            Set<DistributedObjectInfo> localDistributedObjects = new HashSet<>();
            for (DistributedObject localInfo : distributedObjects) {
                localDistributedObjects.add(new DistributedObjectInfo(localInfo.getServiceName(), localInfo.getName()));
            }

            Collection<DistributedObjectInfo> newDistributedObjectInfo = resultParameters.response;
            for (DistributedObjectInfo distributedObjectInfo : newDistributedObjectInfo) {
                localDistributedObjects.remove(distributedObjectInfo);
                getDistributedObject(distributedObjectInfo.getServiceName(), distributedObjectInfo.getName(), false);
            }

            for (DistributedObjectInfo distributedObjectInfo : localDistributedObjects) {
                proxyManager.destroyProxyLocally(distributedObjectInfo.getServiceName(), distributedObjectInfo.getName());
            }
            return (Collection<DistributedObject>) proxyManager.getDistributedObjects();
        } catch (Exception e) {
            throw rethrow(e);
        }
    }

    @Override
    public UUID addDistributedObjectListener(@Nonnull DistributedObjectListener distributedObjectListener) {
        checkNotNull(distributedObjectListener, "DistributedObjectListener must not be null!");
        return proxyManager.addDistributedObjectListener(distributedObjectListener);
    }

    @Override
    public boolean removeDistributedObjectListener(@Nonnull UUID registrationId) {
        checkNotNull(registrationId, "Registration ID must not be null!");
        return proxyManager.removeDistributedObjectListener(registrationId);
    }

    @Nonnull
    @Override
    public PartitionService getPartitionService() {
        return new PartitionServiceProxy(clusterService, listenerService);
    }

    @Nonnull
    @Override
    public SplitBrainProtectionService getSplitBrainProtectionService() {
        throw new UnsupportedOperationException();
    }

    @Nonnull
    @Override
    public ClientService getClientService() {
        throw new UnsupportedOperationException();
    }

    @Nonnull
    @Override
    public LoggingService getLoggingService() {
        return loggingService;
    }

    @Nonnull
    @Override
    public LifecycleService getLifecycleService() {
        return lifecycleService;
    }

    @Nonnull
    @Override
    public <T extends DistributedObject> T getDistributedObject(@Nonnull String serviceName,
                                                                @Nonnull String name) {
        return getDistributedObject(serviceName, name, true);
    }

    private <T extends DistributedObject> T getDistributedObject(@Nonnull String serviceName,
                                                                 @Nonnull String name, boolean remote) {
        if (remote) {
            return (T) proxyManager.getOrCreateProxy(serviceName, name);
        }
        return (T) proxyManager.getOrCreateLocalProxy(serviceName, name);
    }

    @Nonnull
    @Override
    public CPSubsystem getCPSubsystem() {
        return cpSubsystem;
    }

    @Nonnull
    @Override
    public ConcurrentMap<String, Object> getUserContext() {
        return userContext;
    }

    public ClientConfig getClientConfig() {
        return config;
    }

    @Override
    public InternalSerializationService getSerializationService() {
        return serializationService;
    }

    public ClientUserCodeDeploymentService getUserCodeDeploymentService() {
        return userCodeDeploymentService;
    }

    public ClientProxySessionManager getProxySessionManager() {
        return proxySessionManager;
    }

    public ProxyManager getProxyManager() {
        return proxyManager;
    }

    public ClientConnectionManager getConnectionManager() {
        return connectionManager;
    }

    public ClientClusterService getClientClusterService() {
        return clusterService;
    }

    public ClientExecutionService getClientExecutionService() {
        return executionService;
    }

    public ClientPartitionService getClientPartitionService() {
        return clusterService;
    }

    public ClientInvocationService getInvocationService() {
        return invocationService;
    }

    public ClientListenerService getListenerService() {
        return listenerService;
    }

    public Map<String, NearCacheManager> getNearCacheManagers() {
        return nearCacheManagers;
    }

    public NearCacheManager getNearCacheManager(String serviceName) {
        return nearCacheManagers.get(serviceName);
    }

    public LoadBalancer getLoadBalancer() {
        return loadBalancer;
    }

    public ClientExtension getClientExtension() {
        return clientExtension;
    }

    @Override
    public void shutdown() {
        getLifecycleService().shutdown();
    }

    /**
     * Called during graceful shutdown of client to safely clean up resources on server side.
     * Shutdown process is blocked until this method returns.
     * <p>
     * Current list of cleanups:
     * <ul>
     * <li>Close of CP sessions</li>
     * </ul>
     */
    void onGracefulShutdown() {
        proxySessionManager.shutdownAndAwait();
    }

    public void doShutdown() {
        proxyManager.destroy();
        connectionManager.shutdown();
        clientDiscoveryService.shutdown();
        clusterService.shutdown();
        transactionManager.shutdown();
        invocationService.shutdown();
        executionService.shutdown();
        listenerService.shutdown();
        nearCacheManagers.values().forEach(NearCacheManager::destroyAllNearCaches);
        metricsRegistry.shutdown();
        diagnostics.shutdown();
        serializationService.dispose();
    }

    public ClientLockReferenceIdGenerator getLockReferenceIdGenerator() {
        return lockReferenceIdGenerator;
    }

    private ClientExceptionFactory initClientExceptionFactory() {
        boolean jCacheAvailable = JCacheDetector.isJCacheAvailable(getClientConfig().getClassLoader());
        return new ClientExceptionFactory(jCacheAvailable);
    }

    public ClientExceptionFactory getClientExceptionFactory() {
        return clientExceptionFactory;
    }

    public ClientDiscoveryService getClientDiscoveryService() {
        return clientDiscoveryService;
    }

    public ClientFailoverConfig getFailoverConfig() {
        return clientFailoverConfig;
    }

    public ClientQueryCacheContext getQueryCacheContext() {
        return queryCacheContext;
    }

    public ManagementCenterService getManagementCenterService() {
        return managementCenterService;
    }

    public ConcurrencyDetection getConcurrencyDetection() {
        return concurrencyDetection;
    }

<<<<<<< HEAD
    @Override
    public SqlService getSqlService() {
        throw new UnsupportedOperationException();
=======
    public void clear() {
        ILogger logger = loggingService.getLogger(HazelcastInstance.class);
        logger.info("Resetting local state of the client");
        //reset near caches, clears all near cache data
        nearCacheManagers.values().forEach(NearCacheManager::clearAllNearCaches);
        //clear the member lists
        clusterService.reset();
        //close all the connections, consequently waiting invocations get TargetDisconnectedException
        //non retryable client messages will fail immediately
        //retryable client messages will be retried but they will wait for new partition table
        connectionManager.reset();
    }

    public void sendStateToCluster() throws ExecutionException, InterruptedException {
        userCodeDeploymentService.deploy(this);
        proxyManager.createDistributedObjectsOnCluster();
        queryCacheContext.recreateAllCaches();
    }

    // visible for testing
    public ClientStatisticsService getClientStatisticsService() {
        return clientStatisticsService;
>>>>>>> 40ca4668
    }
}<|MERGE_RESOLUTION|>--- conflicted
+++ resolved
@@ -816,11 +816,11 @@
         return concurrencyDetection;
     }
 
-<<<<<<< HEAD
     @Override
     public SqlService getSqlService() {
         throw new UnsupportedOperationException();
-=======
+    }
+
     public void clear() {
         ILogger logger = loggingService.getLogger(HazelcastInstance.class);
         logger.info("Resetting local state of the client");
@@ -843,6 +843,5 @@
     // visible for testing
     public ClientStatisticsService getClientStatisticsService() {
         return clientStatisticsService;
->>>>>>> 40ca4668
     }
 }