--- conflicted
+++ resolved
@@ -260,11 +260,7 @@
         userCodeDeploymentService = new ClientUserCodeDeploymentService(config.getUserCodeDeploymentConfig(), classLoader);
         proxySessionManager = new ClientProxySessionManager(this);
         cpSubsystem = new CPSubsystemImpl(this);
-<<<<<<< HEAD
-        managementCenterService = new ManagementCenterService(this, serializationService);
         sqlService = new SqlClientServiceImpl(this);
-=======
->>>>>>> 417bab6e
     }
 
     private ConcurrencyDetection initConcurrencyDetection() {
