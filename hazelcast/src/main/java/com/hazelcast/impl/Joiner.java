/*
 * Copyright (c) 2008-2012, Hazel Bilisim Ltd. All Rights Reserved.
 *
 * Licensed under the Apache License, Version 2.0 (the "License");
 * you may not use this file except in compliance with the License.
 * You may obtain a copy of the License at
 *
 * http://www.apache.org/licenses/LICENSE-2.0
 *
 * Unless required by applicable law or agreed to in writing, software
 * distributed under the License is distributed on an "AS IS" BASIS,
 * WITHOUT WARRANTIES OR CONDITIONS OF ANY KIND, either express or implied.
 * See the License for the specific language governing permissions and
 * limitations under the License.
 */

package com.hazelcast.impl;

import com.hazelcast.nio.Address;

import java.util.concurrent.atomic.AtomicBoolean;

public interface Joiner {

    public void join(AtomicBoolean joined);

    public void searchForOtherClusters(SplitBrainHandler splitBrainHandler);

    long getStartTime();

    void setTargetAddress(Address targetAddress);
<<<<<<< HEAD
=======

    void reset();
>>>>>>> ca33cf86
}<|MERGE_RESOLUTION|>--- conflicted
+++ resolved
@@ -29,9 +29,6 @@
     long getStartTime();
 
     void setTargetAddress(Address targetAddress);
-<<<<<<< HEAD
-=======
 
     void reset();
->>>>>>> ca33cf86
 }