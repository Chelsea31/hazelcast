/*
 * Copyright (c) 2008-2012, Hazel Bilisim Ltd. All Rights Reserved.
 *
 * Licensed under the Apache License, Version 2.0 (the "License");
 * you may not use this file except in compliance with the License.
 * You may obtain a copy of the License at
 *
 * http://www.apache.org/licenses/LICENSE-2.0
 *
 * Unless required by applicable law or agreed to in writing, software
 * distributed under the License is distributed on an "AS IS" BASIS,
 * WITHOUT WARRANTIES OR CONDITIONS OF ANY KIND, either express or implied.
 * See the License for the specific language governing permissions and
 * limitations under the License.
 */

package com.hazelcast.impl.management;

import com.hazelcast.core.HazelcastInstance;
import com.hazelcast.core.HazelcastInstanceAware;
<<<<<<< HEAD
import com.hazelcast.impl.FactoryImpl;
=======
import com.hazelcast.impl.HazelcastInstanceFactory;
>>>>>>> 69b0510c

public abstract class ClusterServiceCallable implements HazelcastInstanceAware {

    protected transient HazelcastInstance hazelcastInstance;

    public void setHazelcastInstance(HazelcastInstance hazelcastInstance) {
        this.hazelcastInstance = hazelcastInstance;
    }

<<<<<<< HEAD
    protected ClusterService getClusterService() {
        FactoryImpl factory = getFactory();
        return factory.node.clusterService;
    }
=======
//    protected ClusterService getClusterService() {
//        FactoryImpl factory = getFactory();
//        return factory.node.clusterService;
//    }
>>>>>>> 69b0510c

    protected HazelcastInstanceFactory getFactory() {return (HazelcastInstanceFactory) hazelcastInstance;}

    /**
     * ServiceThread-only!
     * Otherwise will throw an Error!
     */
//    CMap getCMap(String mapName) {
//        return getConcurrentMapManager().getOrCreateMap(Prefix.MAP + mapName);
//    }
}<|MERGE_RESOLUTION|>--- conflicted
+++ resolved
@@ -18,11 +18,7 @@
 
 import com.hazelcast.core.HazelcastInstance;
 import com.hazelcast.core.HazelcastInstanceAware;
-<<<<<<< HEAD
-import com.hazelcast.impl.FactoryImpl;
-=======
 import com.hazelcast.impl.HazelcastInstanceFactory;
->>>>>>> 69b0510c
 
 public abstract class ClusterServiceCallable implements HazelcastInstanceAware {
 
@@ -32,17 +28,10 @@
         this.hazelcastInstance = hazelcastInstance;
     }
 
-<<<<<<< HEAD
-    protected ClusterService getClusterService() {
-        FactoryImpl factory = getFactory();
-        return factory.node.clusterService;
-    }
-=======
 //    protected ClusterService getClusterService() {
 //        FactoryImpl factory = getFactory();
 //        return factory.node.clusterService;
 //    }
->>>>>>> 69b0510c
 
     protected HazelcastInstanceFactory getFactory() {return (HazelcastInstanceFactory) hazelcastInstance;}
 
