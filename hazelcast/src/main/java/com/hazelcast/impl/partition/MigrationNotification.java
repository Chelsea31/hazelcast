/*
 * Copyright (c) 2008-2012, Hazel Bilisim Ltd. All Rights Reserved.
 *
 * Licensed under the Apache License, Version 2.0 (the "License");
 * you may not use this file except in compliance with the License.
 * You may obtain a copy of the License at
 *
 * http://www.apache.org/licenses/LICENSE-2.0
 *
 * Unless required by applicable law or agreed to in writing, software
 * distributed under the License is distributed on an "AS IS" BASIS,
 * WITHOUT WARRANTIES OR CONDITIONS OF ANY KIND, either express or implied.
 * See the License for the specific language governing permissions and
 * limitations under the License.
 */

package com.hazelcast.impl.partition;

import com.hazelcast.impl.spi.AbstractOperation;
import com.hazelcast.impl.spi.NoReply;
import com.hazelcast.impl.spi.NonBlockingOperation;
import com.hazelcast.nio.Address;

import java.io.DataInput;
import java.io.DataOutput;
import java.io.IOException;

<<<<<<< HEAD
public class MigrationNotification extends AbstractOperation implements NoReply, NonBlockingOperation {
    MigratingPartition migratingPartition;
    boolean started;
=======
public class MigrationNotification extends AbstractRemotelyProcessable {
    MigrationRequestTask migrationRequestTask;
    MigrationStatus status;
>>>>>>> ca33cf86

    public MigrationNotification() {
    }

<<<<<<< HEAD
    public MigrationNotification(boolean started, MigratingPartition migratingPartition) {
        this.started = started;
        this.migratingPartition = migratingPartition;
    }

    public void run() {
        Address from = migratingPartition.getFromAddress();
        Address to = migratingPartition.getToAddress();
        int partitionId = migratingPartition.getPartitionId();
        getNodeService().getNode()
                .partitionManager.fireMigrationEvent(started, partitionId, from, to);
    }

    @Override
    public void readInternal(DataInput in) throws IOException {
        super.readInternal(in);
        migratingPartition = new MigratingPartition();
        migratingPartition.readData(in);
        started = in.readBoolean();
    }

    @Override
    public void writeInternal(DataOutput out) throws IOException {
        super.writeInternal(out);
        migratingPartition.writeData(out);
        out.writeBoolean(started);
=======
    public MigrationNotification(MigrationStatus status, MigrationRequestTask migrationRequestTask) {
        this.status = status;
        this.migrationRequestTask = migrationRequestTask;
    }

    public void process() {
        Address from = migrationRequestTask.getFromAddress();
        Address to = migrationRequestTask.getToAddress();
        int partitionId = migrationRequestTask.getPartitionId();
        node.concurrentMapManager.getPartitionManager().fireMigrationEvent(status, partitionId, from, to);
    }

    @Override
    public void readData(DataInput in) throws IOException {
        super.readData(in);
        migrationRequestTask = new MigrationRequestTask();
        migrationRequestTask.readData(in);
        status = MigrationStatus.get(in.readByte());
    }

    @Override
    public void writeData(DataOutput out) throws IOException {
        super.writeData(out);
        migrationRequestTask.writeData(out);
        out.writeByte(status.getCode());
>>>>>>> ca33cf86
    }
}<|MERGE_RESOLUTION|>--- conflicted
+++ resolved
@@ -25,22 +25,15 @@
 import java.io.DataOutput;
 import java.io.IOException;
 
-<<<<<<< HEAD
 public class MigrationNotification extends AbstractOperation implements NoReply, NonBlockingOperation {
     MigratingPartition migratingPartition;
-    boolean started;
-=======
-public class MigrationNotification extends AbstractRemotelyProcessable {
-    MigrationRequestTask migrationRequestTask;
     MigrationStatus status;
->>>>>>> ca33cf86
 
     public MigrationNotification() {
     }
 
-<<<<<<< HEAD
-    public MigrationNotification(boolean started, MigratingPartition migratingPartition) {
-        this.started = started;
+    public MigrationNotification(MigrationStatus status, MigratingPartition migratingPartition) {
+        this.status = status;
         this.migratingPartition = migratingPartition;
     }
 
@@ -49,7 +42,7 @@
         Address to = migratingPartition.getToAddress();
         int partitionId = migratingPartition.getPartitionId();
         getNodeService().getNode()
-                .partitionManager.fireMigrationEvent(started, partitionId, from, to);
+                .partitionManager.fireMigrationEvent(status, partitionId, from, to);
     }
 
     @Override
@@ -57,40 +50,13 @@
         super.readInternal(in);
         migratingPartition = new MigratingPartition();
         migratingPartition.readData(in);
-        started = in.readBoolean();
+        status = MigrationStatus.get(in.readByte());
     }
 
     @Override
     public void writeInternal(DataOutput out) throws IOException {
         super.writeInternal(out);
         migratingPartition.writeData(out);
-        out.writeBoolean(started);
-=======
-    public MigrationNotification(MigrationStatus status, MigrationRequestTask migrationRequestTask) {
-        this.status = status;
-        this.migrationRequestTask = migrationRequestTask;
-    }
-
-    public void process() {
-        Address from = migrationRequestTask.getFromAddress();
-        Address to = migrationRequestTask.getToAddress();
-        int partitionId = migrationRequestTask.getPartitionId();
-        node.concurrentMapManager.getPartitionManager().fireMigrationEvent(status, partitionId, from, to);
-    }
-
-    @Override
-    public void readData(DataInput in) throws IOException {
-        super.readData(in);
-        migrationRequestTask = new MigrationRequestTask();
-        migrationRequestTask.readData(in);
-        status = MigrationStatus.get(in.readByte());
-    }
-
-    @Override
-    public void writeData(DataOutput out) throws IOException {
-        super.writeData(out);
-        migrationRequestTask.writeData(out);
         out.writeByte(status.getCode());
->>>>>>> ca33cf86
     }
 }