--- conflicted
+++ resolved
@@ -350,11 +350,7 @@
         }
 
         protected void beforeRun() {
-<<<<<<< HEAD
-            ThreadContext.get().setCurrentFactory(node.factory);
-=======
             ThreadContext.get().setCurrentInstance(node.instance);
->>>>>>> 69b0510c
         }
     }
 
