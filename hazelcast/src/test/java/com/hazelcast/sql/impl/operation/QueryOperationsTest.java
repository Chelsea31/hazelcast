/*
 * Copyright (c) 2008-2020, Hazelcast, Inc. All Rights Reserved.
 *
 * Licensed under the Apache License, Version 2.0 (the "License");
 * you may not use this file except in compliance with the License.
 * You may obtain a copy of the License at
 *
 * http://www.apache.org/licenses/LICENSE-2.0
 *
 * Unless required by applicable law or agreed to in writing, software
 * distributed under the License is distributed on an "AS IS" BASIS,
 * WITHOUT WARRANTIES OR CONDITIONS OF ANY KIND, either express or implied.
 * See the License for the specific language governing permissions and
 * limitations under the License.
 */

package com.hazelcast.sql.impl.operation;

import com.hazelcast.internal.serialization.InternalSerializationService;
import com.hazelcast.internal.serialization.impl.DefaultSerializationServiceBuilder;
import com.hazelcast.internal.util.collection.PartitionIdSet;
import com.hazelcast.sql.impl.QueryId;
import com.hazelcast.sql.impl.SqlCustomClass;
import com.hazelcast.sql.impl.SqlDataSerializerHook;
import com.hazelcast.sql.impl.physical.MockPlanNode;
import com.hazelcast.sql.impl.row.HeapRow;
import com.hazelcast.sql.impl.row.ListRowBatch;
import com.hazelcast.sql.impl.row.Row;
import com.hazelcast.sql.impl.row.RowBatch;
import com.hazelcast.sql.impl.type.QueryDataType;
import com.hazelcast.test.HazelcastParallelClassRunner;
import com.hazelcast.test.HazelcastTestSupport;
import com.hazelcast.test.annotation.ParallelJVMTest;
import com.hazelcast.test.annotation.QuickTest;
import org.junit.Test;
import org.junit.experimental.categories.Category;
import org.junit.runner.RunWith;

import java.util.ArrayList;
import java.util.Arrays;
import java.util.HashMap;
import java.util.List;
import java.util.Map;
import java.util.UUID;
import java.util.concurrent.ThreadLocalRandom;

import static org.junit.Assert.assertEquals;
import static org.junit.Assert.assertFalse;
import static org.junit.Assert.assertNotEquals;
import static org.junit.Assert.assertSame;
import static org.junit.Assert.assertTrue;

/**
 * Tests for operations.
 */
@RunWith(HazelcastParallelClassRunner.class)
@Category({QuickTest.class, ParallelJVMTest.class})
public class QueryOperationsTest {
    @Test
    public void testExecute() {
        QueryId queryId = randomQueryId();

        QueryExecuteOperation original = prepareExecute(queryId);
        assertNotEquals(QueryOperation.PARTITION_ANY, original.getPartition());
        assertEquals(SqlDataSerializerHook.F_ID, original.getFactoryId());
        assertEquals(SqlDataSerializerHook.OPERATION_EXECUTE, original.getClassId());

        QueryExecuteOperation restored = serializeDeserialize(original);
        assertEquals(original.getPartition(), restored.getPartition());
        assertEquals(original.getPartitionMapping(), restored.getPartitionMapping());
        assertEquals(original.getFragments(), restored.getFragments());
        assertEquals(original.getOutboundEdgeMap(), restored.getOutboundEdgeMap());
        assertEquals(original.getInboundEdgeMap(), restored.getInboundEdgeMap());
        assertEquals(original.getEdgeCreditMap(), restored.getEdgeCreditMap());
        assertEquals(original.getArguments(), restored.getArguments());
        assertEquals(original.getTimeout(), restored.getTimeout());

        assertEquals(original.getPartition(), prepareExecute(queryId).getPartition());
        assertEquals(original.getPartition(), prepareCancel(queryId).getPartition());
    }

    @Test
    public void testCancel() {
        QueryId queryId = randomQueryId();

        QueryCancelOperation original = prepareCancel(queryId);
        assertNotEquals(QueryOperation.PARTITION_ANY, original.getPartition());
        assertEquals(SqlDataSerializerHook.F_ID, original.getFactoryId());
        assertEquals(SqlDataSerializerHook.OPERATION_CANCEL, original.getClassId());

        QueryCancelOperation restored = serializeDeserialize(original);
        assertEquals(original.getPartition(), restored.getPartition());
        assertEquals(original.getQueryId(), restored.getQueryId());
        assertEquals(original.getErrorCode(), restored.getErrorCode());
        assertEquals(original.getErrorMessage(), restored.getErrorMessage());
        assertEquals(original.getOriginatingMemberId(), restored.getOriginatingMemberId());

        assertEquals(original.getPartition(), prepareExecute(queryId).getPartition());
        assertEquals(original.getPartition(), prepareCancel(queryId).getPartition());
    }

    @Test
    public void testBatch() {
        QueryId queryId = randomQueryId();
        int edgeId = randomInt();

        QueryBatchExchangeOperation original = prepareBatch(queryId, edgeId);
        assertNotEquals(QueryOperation.PARTITION_ANY, original.getPartition());
        assertEquals(SqlDataSerializerHook.F_ID, original.getFactoryId());
        assertEquals(SqlDataSerializerHook.OPERATION_BATCH, original.getClassId());

        QueryBatchExchangeOperation restored = serializeDeserialize(original);
        assertEquals(original.getPartition(), restored.getPartition());
        assertEquals(original.getQueryId(), restored.getQueryId());
        checkBatches(original.getBatch(), restored.getBatch());
        assertEquals(original.isLast(), restored.isLast());
        assertEquals(original.getRemainingMemory(), restored.getRemainingMemory());

        assertEquals(original.getPartition(), prepareBatch(queryId, edgeId).getPartition());
        assertEquals(original.getPartition(), prepareFlowControl(queryId, edgeId).getPartition());
    }

    @Test
    public void testFlowControl() {
        QueryId queryId = randomQueryId();
        int edgeId = randomInt();

        QueryFlowControlExchangeOperation original = prepareFlowControl(queryId, edgeId);
        assertNotEquals(QueryOperation.PARTITION_ANY, original.getPartition());
        assertEquals(SqlDataSerializerHook.F_ID, original.getFactoryId());
        assertEquals(SqlDataSerializerHook.OPERATION_FLOW_CONTROL, original.getClassId());

        QueryFlowControlExchangeOperation restored = serializeDeserialize(original);
        assertEquals(original.getPartition(), restored.getPartition());
        assertEquals(original.getQueryId(), restored.getQueryId());
        assertEquals(original.getRemainingMemory(), restored.getRemainingMemory());

        assertEquals(original.getPartition(), prepareBatch(queryId, edgeId).getPartition());
        assertEquals(original.getPartition(), prepareFlowControl(queryId, edgeId).getPartition());
    }

    @Test
    public void testCheck() {
        List<QueryId> queryIds = Arrays.asList(randomQueryId(), randomQueryId());

        QueryCheckOperation original = withCallerId(new QueryCheckOperation(queryIds));
        assertEquals(queryIds, original.getQueryIds());
        assertEquals(QueryOperation.PARTITION_ANY, original.getPartition());
        assertEquals(SqlDataSerializerHook.F_ID, original.getFactoryId());
        assertEquals(SqlDataSerializerHook.OPERATION_CHECK, original.getClassId());

        QueryCheckOperation restored = serializeDeserialize(original);
        assertEquals(original.getQueryIds(), restored.getQueryIds());
    }

    @Test
    public void testCheckResponse() {
        List<QueryId> queryIds = Arrays.asList(randomQueryId(), randomQueryId());

        QueryCheckResponseOperation original = withCallerId(new QueryCheckResponseOperation(queryIds));
        assertEquals(queryIds, original.getQueryIds());
        assertEquals(QueryOperation.PARTITION_ANY, original.getPartition());
        assertEquals(SqlDataSerializerHook.F_ID, original.getFactoryId());
        assertEquals(SqlDataSerializerHook.OPERATION_CHECK_RESPONSE, original.getClassId());

        QueryCheckResponseOperation restored = serializeDeserialize(original);
        assertEquals(original.getQueryIds(), restored.getQueryIds());
    }

    private <T extends QueryOperation> T withCallerId(T operation) {
        UUID callerId = randomUUID();

        operation.setCallerId(callerId);

        assertEquals(callerId, operation.getCallerId());

        return operation;
    }

    private static <T extends QueryOperation> T serializeDeserialize(T original) {
        InternalSerializationService ss = new DefaultSerializationServiceBuilder().build();

        T restored = ss.toObject(ss.toData(original));

        assertSame(original.getClass(), restored.getClass());

        assertEquals(original.getCallerId(), restored.getCallerId());

        assertEquals(original.getPartition(), restored.getPartition());

        assertEquals(original.getFactoryId(), restored.getFactoryId());
        assertEquals(original.getClassId(), restored.getClassId());

        return restored;
    }

    private QueryExecuteOperation prepareExecute(QueryId queryId) {
        Map<UUID, PartitionIdSet> partitionMapping = new HashMap<>();
        partitionMapping.put(randomUUID(), new PartitionIdSet(10));
        partitionMapping.put(randomUUID(), new PartitionIdSet(10));

        List<QueryExecuteOperationFragment> fragments = new ArrayList<>();
<<<<<<< HEAD
        fragments.add(new QueryExecuteOperationFragment(UUID.randomUUID(), MockPhysicalNode.create(1, QueryDataType.INT),
            Arrays.asList(randomUUID(), randomUUID())));
        fragments.add(new QueryExecuteOperationFragment(UUID.randomUUID(), MockPhysicalNode.create(2, QueryDataType.INT),
=======
        fragments.add(new QueryExecuteOperationFragment(MockPlanNode.create(1, QueryDataType.INT),
            Arrays.asList(randomUUID(), randomUUID())));
        fragments.add(new QueryExecuteOperationFragment(MockPlanNode.create(2, QueryDataType.INT),
>>>>>>> b583b953
            Arrays.asList(randomUUID(), randomUUID())));

        Map<Integer, Integer> outboundEdgeMap = new HashMap<>();
        outboundEdgeMap.put(1, 2);
        outboundEdgeMap.put(3, 4);

        Map<Integer, Integer> inboundEdgeMap = new HashMap<>();
        inboundEdgeMap.put(5, 6);
        inboundEdgeMap.put(7, 8);

        Map<Integer, Long> edgeCreditMap = new HashMap<>();
        edgeCreditMap.put(9, 10L);
        edgeCreditMap.put(11, 12L);

        List<Object> arguments = Arrays.asList(randomInt(), randomString(), randomUUID());
        long timeout = randomLong();

        QueryExecuteOperation res = withCallerId(new QueryExecuteOperation(
            queryId, partitionMapping, fragments, outboundEdgeMap, inboundEdgeMap, edgeCreditMap, arguments, timeout)
        );

        assertEquals(queryId, res.getQueryId());
        assertEquals(partitionMapping, res.getPartitionMapping());
        assertEquals(fragments, res.getFragments());
        assertEquals(outboundEdgeMap, res.getOutboundEdgeMap());
        assertEquals(inboundEdgeMap, res.getInboundEdgeMap());
        assertEquals(edgeCreditMap, res.getEdgeCreditMap());
        assertEquals(arguments, res.getArguments());
        assertEquals(timeout, res.getTimeout());

        return res;
    }

    private QueryCancelOperation prepareCancel(QueryId queryId) {
        int errorCode = randomInt();
        String errorMessage = randomString();
        UUID originatingMemberId = randomUUID();

        QueryCancelOperation res = withCallerId(new QueryCancelOperation(queryId, errorCode, errorMessage, originatingMemberId));

        assertEquals(queryId, res.getQueryId());
        assertEquals(errorCode, res.getErrorCode());
        assertEquals(errorMessage, res.getErrorMessage());
        assertEquals(originatingMemberId, res.getOriginatingMemberId());

        return res;
    }

    private QueryBatchExchangeOperation prepareBatch(QueryId queryId, int edgeId) {
        RowBatch batch = new ListRowBatch(Arrays.asList(
            new HeapRow(new Object[] { new SqlCustomClass(randomInt()), randomUUID()}),
            new HeapRow(new Object[] { new SqlCustomClass(randomInt()), randomUUID()})
        ));

        boolean last = randomBoolean();
        long remainingMemory = randomLong();

        QueryBatchExchangeOperation res = withCallerId(
            new QueryBatchExchangeOperation(queryId, edgeId, batch, last, remainingMemory)
        );

        assertTrue(res.isInbound());
        assertEquals(queryId, res.getQueryId());
        assertEquals(edgeId, res.getEdgeId());
        checkBatches(batch, res.getBatch());
        assertEquals(last, res.isLast());
        assertEquals(remainingMemory, res.getRemainingMemory());

        return res;
    }

    private QueryFlowControlExchangeOperation prepareFlowControl(QueryId queryId, int edgeId) {
        long remainingMemory = randomLong();

        QueryFlowControlExchangeOperation res = withCallerId(
            new QueryFlowControlExchangeOperation(queryId, edgeId, remainingMemory)
        );

        assertFalse(res.isInbound());
        assertEquals(queryId, res.getQueryId());
        assertEquals(edgeId, res.getEdgeId());
        assertEquals(remainingMemory, res.getRemainingMemory());

        return res;
    }

    private static void checkBatches(RowBatch batch1, RowBatch batch2) {
        assertEquals(batch1.getRowCount(), batch1.getRowCount());

        for (int i = 0; i < batch1.getRowCount(); i++) {
            Row row1 = batch1.getRow(i);
            Row row2 = batch2.getRow(i);

            assertEquals(row1.getColumnCount(), row2.getColumnCount());

            for (int j = 0; j < row1.getColumnCount(); j++) {
                Object value1 = row1.get(j);
                Object value2 = row2.get(j);

                assertEquals(value1, value2);
            }
        }
    }

    private static boolean randomBoolean() {
        return ThreadLocalRandom.current().nextBoolean();
    }

    private static int randomInt() {
        return ThreadLocalRandom.current().nextInt(0, Integer.MAX_VALUE);
    }

    private static long randomLong() {
        return ThreadLocalRandom.current().nextLong(0, Long.MAX_VALUE);
    }

    private static String randomString() {
        return HazelcastTestSupport.randomString();
    }

    private static UUID randomUUID() {
        return UUID.randomUUID();
    }

    private static QueryId randomQueryId() {
        return QueryId.create(randomUUID());
    }
}
<|MERGE_RESOLUTION|>--- conflicted
+++ resolved
@@ -200,15 +200,9 @@
         partitionMapping.put(randomUUID(), new PartitionIdSet(10));
 
         List<QueryExecuteOperationFragment> fragments = new ArrayList<>();
-<<<<<<< HEAD
-        fragments.add(new QueryExecuteOperationFragment(UUID.randomUUID(), MockPhysicalNode.create(1, QueryDataType.INT),
+        fragments.add(new QueryExecuteOperationFragment(UUID.randomUUID(), MockPlanNode.create(1, QueryDataType.INT),
             Arrays.asList(randomUUID(), randomUUID())));
-        fragments.add(new QueryExecuteOperationFragment(UUID.randomUUID(), MockPhysicalNode.create(2, QueryDataType.INT),
-=======
-        fragments.add(new QueryExecuteOperationFragment(MockPlanNode.create(1, QueryDataType.INT),
-            Arrays.asList(randomUUID(), randomUUID())));
-        fragments.add(new QueryExecuteOperationFragment(MockPlanNode.create(2, QueryDataType.INT),
->>>>>>> b583b953
+        fragments.add(new QueryExecuteOperationFragment(UUID.randomUUID(), MockPlanNode.create(2, QueryDataType.INT),
             Arrays.asList(randomUUID(), randomUUID())));
 
         Map<Integer, Integer> outboundEdgeMap = new HashMap<>();
