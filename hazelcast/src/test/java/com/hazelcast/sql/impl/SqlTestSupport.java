/*
 * Copyright (c) 2008-2020, Hazelcast, Inc. All Rights Reserved.
 *
 * Licensed under the Apache License, Version 2.0 (the "License");
 * you may not use this file except in compliance with the License.
 * You may obtain a copy of the License at
 *
 * http://www.apache.org/licenses/LICENSE-2.0
 *
 * Unless required by applicable law or agreed to in writing, software
 * distributed under the License is distributed on an "AS IS" BASIS,
 * WITHOUT WARRANTIES OR CONDITIONS OF ANY KIND, either express or implied.
 * See the License for the specific language governing permissions and
 * limitations under the License.
 */

package com.hazelcast.sql.impl;

import com.hazelcast.core.HazelcastInstance;
import com.hazelcast.instance.impl.HazelcastInstanceProxy;
import com.hazelcast.internal.serialization.InternalSerializationService;
import com.hazelcast.internal.serialization.impl.DefaultSerializationServiceBuilder;
<<<<<<< HEAD
import com.hazelcast.internal.util.collection.PartitionIdSet;
=======
>>>>>>> 5e43956b
import com.hazelcast.map.IMap;
import com.hazelcast.map.impl.MapContainer;
import com.hazelcast.map.impl.proxy.MapProxyImpl;
import com.hazelcast.nio.serialization.IdentifiedDataSerializable;
import com.hazelcast.partition.Partition;
import com.hazelcast.partition.PartitionService;
import com.hazelcast.spi.impl.NodeEngineImpl;
<<<<<<< HEAD
import com.hazelcast.sql.SqlException;
import com.hazelcast.sql.SqlQuery;
=======
>>>>>>> 5e43956b
import com.hazelcast.sql.SqlResult;
import com.hazelcast.sql.SqlRow;
import com.hazelcast.sql.impl.exec.CreateExecPlanNodeVisitorHook;
import com.hazelcast.sql.impl.extract.QueryPath;
import com.hazelcast.sql.impl.operation.QueryOperationHandlerImpl;
import com.hazelcast.sql.impl.plan.Plan;
import com.hazelcast.sql.impl.plan.node.MapIndexScanPlanNode;
import com.hazelcast.sql.impl.plan.node.PlanNode;
import com.hazelcast.sql.impl.plan.node.TestPlanNodeVisitorAdapter;
import com.hazelcast.sql.impl.row.HeapRow;
import com.hazelcast.sql.impl.row.ListRowBatch;
import com.hazelcast.sql.impl.row.Row;
import com.hazelcast.sql.impl.row.RowBatch;
import com.hazelcast.sql.impl.state.QueryStateCallback;
import com.hazelcast.sql.impl.worker.QueryFragmentContext;
import com.hazelcast.test.HazelcastTestSupport;

import java.util.ArrayList;
import java.util.Collections;
import java.util.LinkedHashMap;
import java.util.List;
import java.util.Map;
import java.util.concurrent.atomic.AtomicReference;
import java.util.function.IntFunction;

import static org.junit.Assert.assertEquals;
import static org.junit.Assert.assertNotEquals;
import static org.junit.Assert.assertNotNull;
import static org.junit.Assert.assertTrue;
import static org.junit.Assert.fail;

/**
 * Helper test classes.
 */
public class SqlTestSupport extends HazelcastTestSupport {
    /**
     * Check object equality with additional hash code check.
     *
     * @param first First object.
     * @param second Second object.
     * @param expected Expected result.
     */
    public static void checkEquals(Object first, Object second, boolean expected) {
        if (expected) {
            assertEquals(first, second);
            assertEquals(first.hashCode(), second.hashCode());
        } else {
            assertNotEquals(first, second);
        }
    }

    public static InternalSerializationService getSerializationService() {
        return new DefaultSerializationServiceBuilder().build();
    }

    public static InternalSerializationService getSerializationService(HazelcastInstance instance) {
        return (InternalSerializationService) nodeEngine(instance).getSerializationService();
    }

    public static MapContainer getMapContainer(IMap<?, ?> map) {
        return ((MapProxyImpl<?, ?>) map).getService().getMapServiceContext().getMapContainer(map.getName());
    }

    public static <T> T serialize(Object original) {
        InternalSerializationService ss = getSerializationService();

        return getSerializationService().toObject(ss.toData(original));
    }

    public static <T> T serializeAndCheck(IdentifiedDataSerializable original, int expectedClassId) {
        assertEquals(SqlDataSerializerHook.F_ID, original.getFactoryId());
        assertEquals(expectedClassId, original.getClassId());

        return serialize(original);
    }

    public static ListRowBatch createMonotonicBatch(int startValue, int size) {
        List<Row> rows = new ArrayList<>(size);

        for (int i = startValue; i < startValue + size; i++) {
            rows.add(HeapRow.of(i));
        }

        return new ListRowBatch(rows);
    }

    public static void checkMonotonicBatch(RowBatch batch, int startValue, int size) {
        assertEquals(size, batch.getRowCount());

        for (int i = 0; i < size; i++) {
            int value = batch.getRow(i).get(0);

            assertEquals(startValue + i, value);
        }
    }

    public static QueryFragmentContext emptyFragmentContext() {
        return emptyFragmentContext(Collections.emptyList());
    }

    public static QueryFragmentContext emptyFragmentContext(List<Object> args) {
        QueryStateCallback stateCallback = new QueryStateCallback() {
            @Override
            public void onFragmentFinished() {
                // No-op.
            }

            @Override
            public void cancel(Exception e) {
                // No-op.
            }

            @Override
            public void checkCancelled() {
                // No-op.
            }
        };

        return new QueryFragmentContext(args, new LoggingQueryFragmentScheduleCallback(), stateCallback);
    }

    /**
     * Creates an opaque plan for tests where concrete values inside the plan are not important.
     *
     * @return Plan.
     */
    public static Plan opaquePlan() {
        return new Plan(
            Collections.emptyMap(),
            Collections.emptyList(),
            Collections.emptyList(),
            Collections.emptyMap(),
            Collections.emptyMap(),
            Collections.emptyMap(),
            null, null,
            null,
            null,
<<<<<<< HEAD
=======
            QueryParameterMetadata.EMPTY,
            null,
>>>>>>> 5e43956b
            Collections.emptySet()
        );
    }

    public static QueryPath keyPath(String path) {
        return path(path, true);
    }

    public static QueryPath valuePath(String path) {
        return path(path, false);
    }

    public static QueryPath path(String path, boolean key) {
        return new QueryPath(path, key);
    }

    public static NodeEngineImpl nodeEngine(HazelcastInstance instance) {
        return ((HazelcastInstanceProxy) instance).getOriginal().node.nodeEngine;
    }

    public static Row row(Object... values) {
        assertNotNull(values);
        assertTrue(values.length > 0);

        return new HeapRow(values);
    }

    public static void setExecHook(HazelcastInstance instance, CreateExecPlanNodeVisitorHook hook) {
        QueryOperationHandlerImpl operationHandler =
            ((SqlServiceImpl) instance.getSql()).getInternalService().getOperationHandler();

        operationHandler.setExecHook(hook);
    }

    public static SqlInternalService sqlInternalService(HazelcastInstance instance) {
        return nodeEngine(instance).getSqlService().getInternalService();
    }

<<<<<<< HEAD
    public List<SqlRow> execute(HazelcastInstance member, String sql, Object... params) {
        SqlQuery query = new SqlQuery(sql);

        if (params != null) {
            for (Object param : params) {
                query.addParameter(param);
            }
        }

        List<SqlRow> rows = new ArrayList<>();

        try (SqlResult res = member.getSql().query(query)) {
=======
    public List<SqlRow> execute(HazelcastInstance member, String sql) {
        List<SqlRow> rows = new ArrayList<>();

        try (SqlResult res = member.getSql().query(sql)) {
>>>>>>> 5e43956b
            for (SqlRow row : res) {
                rows.add(row);
            }
        }

        return rows;
    }
<<<<<<< HEAD

    public SqlException executeWithException(HazelcastInstance member, String sql, Object... params) {
        SqlQuery query = new SqlQuery(sql);

        if (params != null) {
            for (Object param : params) {
                query.addParameter(param);
            }
        }

        return executeWithException(member, query);
    }

    @SuppressWarnings("StatementWithEmptyBody")
    public SqlException executeWithException(HazelcastInstance member, SqlQuery query) {
        try (SqlResult res = member.getSql().query(query)) {
            for (SqlRow ignore : res) {
                // No-op.
            }
        } catch (SqlException e) {
            return e;
        }

        fail("Must fail");

        return null;
    }

    public static int getLocalPartition(HazelcastInstance member) {
        PartitionIdSet partitions = getLocalPartitions(member);

        if (partitions.isEmpty()) {
            throw new RuntimeException("Member does nave local partitions");
        }

        return partitions.iterator().next();
    }

    public static PartitionIdSet getLocalPartitions(HazelcastInstance member) {
        PartitionService partitionService = member.getPartitionService();

        PartitionIdSet res = new PartitionIdSet(partitionService.getPartitions().size());

        for (Partition partition : partitionService.getPartitions()) {
            if (partition.getOwner().localMember()) {
                res.add(partition.getPartitionId());
            }
        }

        return res;
    }

    public static <K> K getLocalKey(
        HazelcastInstance member,
        IntFunction<K> keyProducer
    ) {
        return getLocalKeys(member, 1, keyProducer).get(0);
    }

    public static <K> List<K> getLocalKeys(
        HazelcastInstance member,
        int count,
        IntFunction<K> keyProducer
    ) {
        return new ArrayList<>(getLocalEntries(member, count, keyProducer, keyProducer).keySet());
    }

    public static <K, V> Map.Entry<K, V> getLocalEntry(
        HazelcastInstance member,
        IntFunction<K> keyProducer,
        IntFunction<V> valueProducer
    ) {
        return getLocalEntries(member, 1, keyProducer, valueProducer).entrySet().iterator().next();
    }

    public static <K, V> Map<K, V> getLocalEntries(
        HazelcastInstance member,
        int count,
        IntFunction<K> keyProducer,
        IntFunction<V> valueProducer
    ) {
        if (count == 0) {
            return Collections.emptyMap();
        }

        PartitionService partitionService = member.getPartitionService();

        Map<K, V> res = new LinkedHashMap<>();

        for (int i = 0; i < Integer.MAX_VALUE; i++) {
            K key = keyProducer.apply(i);

            if (key == null) {
                continue;
            }

            Partition partition = partitionService.getPartition(key);

            if (!partition.getOwner().localMember()) {
                continue;
            }

            V value = valueProducer.apply(i);

            if (value == null) {
                continue;
            }

            res.put(key, value);

            if (res.size() == count) {
                break;
            }
        }

        if (res.size() < count) {
            throw new RuntimeException("Failed to get the necesasry number of key: " + res.size());
        }

        return res;
    }

    protected static MapIndexScanPlanNode findFirstIndexNode(SqlResult result) {
        SqlResultImpl result0 = (SqlResultImpl) result;

        AtomicReference<MapIndexScanPlanNode> nodeRef = new AtomicReference<>();

        for (int i = 0; i < result0.getPlan().getFragmentCount(); i++) {
            PlanNode fragment = result0.getPlan().getFragment(i);

            fragment.visit(new TestPlanNodeVisitorAdapter() {
                @Override
                public void onMapIndexScanNode(MapIndexScanPlanNode node) {
                    nodeRef.compareAndSet(null, node);

                    super.onMapIndexScanNode(node);
                }
            });
        }

        return nodeRef.get();
    }
=======
>>>>>>> 5e43956b
}<|MERGE_RESOLUTION|>--- conflicted
+++ resolved
@@ -20,10 +20,7 @@
 import com.hazelcast.instance.impl.HazelcastInstanceProxy;
 import com.hazelcast.internal.serialization.InternalSerializationService;
 import com.hazelcast.internal.serialization.impl.DefaultSerializationServiceBuilder;
-<<<<<<< HEAD
 import com.hazelcast.internal.util.collection.PartitionIdSet;
-=======
->>>>>>> 5e43956b
 import com.hazelcast.map.IMap;
 import com.hazelcast.map.impl.MapContainer;
 import com.hazelcast.map.impl.proxy.MapProxyImpl;
@@ -31,11 +28,8 @@
 import com.hazelcast.partition.Partition;
 import com.hazelcast.partition.PartitionService;
 import com.hazelcast.spi.impl.NodeEngineImpl;
-<<<<<<< HEAD
 import com.hazelcast.sql.SqlException;
 import com.hazelcast.sql.SqlQuery;
-=======
->>>>>>> 5e43956b
 import com.hazelcast.sql.SqlResult;
 import com.hazelcast.sql.SqlRow;
 import com.hazelcast.sql.impl.exec.CreateExecPlanNodeVisitorHook;
@@ -170,14 +164,12 @@
             Collections.emptyMap(),
             Collections.emptyMap(),
             Collections.emptyMap(),
-            null, null,
-            null,
-            null,
-<<<<<<< HEAD
-=======
+            null,
+            null,
+            null,
+            null,
             QueryParameterMetadata.EMPTY,
             null,
->>>>>>> 5e43956b
             Collections.emptySet()
         );
     }
@@ -216,7 +208,6 @@
         return nodeEngine(instance).getSqlService().getInternalService();
     }
 
-<<<<<<< HEAD
     public List<SqlRow> execute(HazelcastInstance member, String sql, Object... params) {
         SqlQuery query = new SqlQuery(sql);
 
@@ -229,12 +220,6 @@
         List<SqlRow> rows = new ArrayList<>();
 
         try (SqlResult res = member.getSql().query(query)) {
-=======
-    public List<SqlRow> execute(HazelcastInstance member, String sql) {
-        List<SqlRow> rows = new ArrayList<>();
-
-        try (SqlResult res = member.getSql().query(sql)) {
->>>>>>> 5e43956b
             for (SqlRow row : res) {
                 rows.add(row);
             }
@@ -242,7 +227,6 @@
 
         return rows;
     }
-<<<<<<< HEAD
 
     public SqlException executeWithException(HazelcastInstance member, String sql, Object... params) {
         SqlQuery query = new SqlQuery(sql);
@@ -385,6 +369,4 @@
 
         return nodeRef.get();
     }
-=======
->>>>>>> 5e43956b
 }