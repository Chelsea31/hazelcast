/*
 * Copyright (c) 2008-2020, Hazelcast, Inc. All Rights Reserved.
 *
 * Licensed under the Apache License, Version 2.0 (the "License");
 * you may not use this file except in compliance with the License.
 * You may obtain a copy of the License at
 *
 * http://www.apache.org/licenses/LICENSE-2.0
 *
 * Unless required by applicable law or agreed to in writing, software
 * distributed under the License is distributed on an "AS IS" BASIS,
 * WITHOUT WARRANTIES OR CONDITIONS OF ANY KIND, either express or implied.
 * See the License for the specific language governing permissions and
 * limitations under the License.
 */

package com.hazelcast.sql.impl.plan;

import com.hazelcast.internal.util.collection.PartitionIdSet;
import com.hazelcast.sql.impl.SqlTestSupport;
import com.hazelcast.sql.impl.plan.node.MockPlanNode;
import com.hazelcast.sql.impl.plan.node.PlanNode;
import com.hazelcast.test.HazelcastParallelClassRunner;
import com.hazelcast.test.annotation.ParallelJVMTest;
import com.hazelcast.test.annotation.QuickTest;
import org.junit.Test;
import org.junit.experimental.categories.Category;
import org.junit.runner.RunWith;

import java.util.Collections;
import java.util.List;
import java.util.Map;
import java.util.UUID;

import static org.junit.Assert.assertEquals;
import static org.junit.Assert.assertSame;

@RunWith(HazelcastParallelClassRunner.class)
@Category({QuickTest.class, ParallelJVMTest.class})
public class PlanTest extends SqlTestSupport {
    @Test
    public void testPlan() {
        Map<UUID, PartitionIdSet> partitionMap = Collections.singletonMap(UUID.randomUUID(), new PartitionIdSet(1));
        List<PlanNode> fragments = Collections.singletonList(new MockPlanNode());
        List<PlanFragmentMapping> fragmentMappings = Collections.singletonList(new PlanFragmentMapping(Collections.emptyList(), true));
        Map<Integer, Integer> outboundEdgeMap = Collections.singletonMap(1, 1);
        Map<Integer, Integer> inboundEdgeMap = Collections.singletonMap(2, 2);
        Map<Integer, Integer> inboundEdgeMemberCountMap = Collections.singletonMap(3, 3);

        Plan plan = new Plan(
            partitionMap,
            fragments,
            fragmentMappings,
            outboundEdgeMap,
            inboundEdgeMap,
            inboundEdgeMemberCountMap,
            null, null,
            null,
<<<<<<< HEAD
=======
            QueryParameterMetadata.EMPTY,
>>>>>>> 5e43956b
            null,
            Collections.emptySet()
        );

        assertSame(partitionMap, plan.getPartitionMap());

        assertEquals(1, plan.getFragmentCount());
        assertSame(fragments.get(0), plan.getFragment(0));
        assertSame(fragmentMappings.get(0), plan.getFragmentMapping(0));

        assertSame(outboundEdgeMap, plan.getOutboundEdgeMap());
        assertSame(inboundEdgeMap, plan.getInboundEdgeMap());
        assertSame(inboundEdgeMemberCountMap, plan.getInboundEdgeMemberCountMap());
    }
}<|MERGE_RESOLUTION|>--- conflicted
+++ resolved
@@ -56,10 +56,7 @@
             inboundEdgeMemberCountMap,
             null, null,
             null,
-<<<<<<< HEAD
-=======
             QueryParameterMetadata.EMPTY,
->>>>>>> 5e43956b
             null,
             Collections.emptySet()
         );
