--- conflicted
+++ resolved
@@ -17,22 +17,15 @@
 package com.hazelcast.map;
 
 import com.hazelcast.config.Config;
-<<<<<<< HEAD
 import com.hazelcast.config.InMemoryFormat;
 import com.hazelcast.core.*;
 import com.hazelcast.nio.ObjectDataInput;
 import com.hazelcast.nio.ObjectDataOutput;
 import com.hazelcast.nio.serialization.DataSerializable;
-=======
-import com.hazelcast.config.MapConfig;
-import com.hazelcast.core.HazelcastInstance;
-import com.hazelcast.core.HazelcastInstanceAware;
-import com.hazelcast.core.IMap;
 import com.hazelcast.query.EntryObject;
 import com.hazelcast.query.Predicate;
 import com.hazelcast.query.PredicateBuilder;
 import com.hazelcast.query.SampleObjects;
->>>>>>> e230ba80
 import com.hazelcast.test.HazelcastJUnit4ClassRunner;
 import com.hazelcast.test.HazelcastTestSupport;
 import com.hazelcast.test.TestHazelcastInstanceFactory;
@@ -133,7 +126,7 @@
     public void testMapEntryProcessorWithPredicate() throws InterruptedException {
         TestHazelcastInstanceFactory nodeFactory = createHazelcastInstanceFactory(2);
         Config cfg = new Config();
-        cfg.getMapConfig("default").setInMemoryFormat(MapConfig.InMemoryFormat.OBJECT);
+        cfg.getMapConfig("default").setInMemoryFormat(InMemoryFormat.OBJECT);
         HazelcastInstance instance1 = nodeFactory.newHazelcastInstance(cfg);
         HazelcastInstance instance2 = nodeFactory.newHazelcastInstance(cfg);
         IMap<Integer, SampleObjects.Employee> map = instance1.getMap("testMapEntryProcessor");
@@ -233,6 +226,33 @@
 
         @Override
         public void readData(ObjectDataInput in) throws IOException {
+        }
+
+        public void processBackup(Map.Entry entry) {
+            entry.setValue((Integer) entry.getValue() + 1);
+        }
+    }
+
+    private static class ChangeStateEntryProcessor implements EntryProcessor, EntryBackupProcessor {
+
+        ChangeStateEntryProcessor() {
+        }
+
+        public Object process(Map.Entry entry) {
+            SampleObjects.Employee value = (SampleObjects.Employee) entry.getValue();
+            value.setState(SampleObjects.State.STATE2);
+            entry.setValue(value);
+            return value;
+        }
+
+        public EntryBackupProcessor getBackupProcessor() {
+            return ChangeStateEntryProcessor.this;
+        }
+
+        public void processBackup(Map.Entry entry) {
+            SampleObjects.Employee value = (SampleObjects.Employee) entry.getValue();
+            value.setState(SampleObjects.State.STATE2);
+            entry.setValue(value);
         }
     }
 
@@ -325,29 +345,6 @@
         }
     }
 
-    private static class ChangeStateEntryProcessor implements EntryProcessor, EntryBackupProcessor {
-
-        ChangeStateEntryProcessor() {
-        }
-
-        public Object process(Map.Entry entry) {
-            SampleObjects.Employee value = (SampleObjects.Employee) entry.getValue();
-            value.setState(SampleObjects.State.STATE2);
-            entry.setValue(value);
-            return value;
-        }
-
-        public EntryBackupProcessor getBackupProcessor() {
-            return ChangeStateEntryProcessor.this;
-        }
-
-        public void processBackup(Map.Entry entry) {
-            SampleObjects.Employee value = (SampleObjects.Employee) entry.getValue();
-            value.setState(SampleObjects.State.STATE2);
-            entry.setValue(value);
-        }
-    }
-
     @Test
     public void testIssue969() {
         TestHazelcastInstanceFactory nodeFactory = createHazelcastInstanceFactory(3);
