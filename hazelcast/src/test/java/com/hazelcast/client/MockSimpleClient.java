/*
 * Copyright (c) 2008-2013, Hazelcast, Inc. All Rights Reserved.
 *
 * Licensed under the Apache License, Version 2.0 (the "License");
 * you may not use this file except in compliance with the License.
 * You may obtain a copy of the License at
 *
 * http://www.apache.org/licenses/LICENSE-2.0
 *
 * Unless required by applicable law or agreed to in writing, software
 * distributed under the License is distributed on an "AS IS" BASIS,
 * WITHOUT WARRANTIES OR CONDITIONS OF ANY KIND, either express or implied.
 * See the License for the specific language governing permissions and
 * limitations under the License.
 */

package com.hazelcast.client;

import com.hazelcast.core.HazelcastException;
import com.hazelcast.nio.Address;
import com.hazelcast.nio.ClientPacket;
import com.hazelcast.nio.Connection;
import com.hazelcast.nio.ConnectionType;
import com.hazelcast.nio.SocketWritable;
import com.hazelcast.nio.serialization.Data;
import com.hazelcast.nio.serialization.DataAdapter;
import com.hazelcast.nio.serialization.SerializationService;
import com.hazelcast.security.UsernamePasswordCredentials;

import java.io.IOException;
import java.net.InetAddress;
import java.net.InetSocketAddress;
import java.net.UnknownHostException;
import java.util.concurrent.BlockingQueue;
import java.util.concurrent.LinkedBlockingQueue;
import java.util.concurrent.atomic.AtomicInteger;

/**
 * @author ali 5/14/13
 */
public class MockSimpleClient implements SimpleClient {

    private static final AtomicInteger port = new AtomicInteger(9000);

    private final ClientEngineImpl clientEngine;
    private final SerializationService serializationService;
    private final MockConnection connection;

    public MockSimpleClient(ClientEngineImpl clientEngine,
                            SerializationService serializationService) throws UnknownHostException {
        this.clientEngine = clientEngine;
        this.serializationService = serializationService;
        this.connection = new MockConnection(port.incrementAndGet());
    }

    public void auth() throws IOException {
        //we need to call this so that the endpoint is created for the connection. Normally this is done from
        //the ConnectionManager.
        clientEngine.getConnectionListener().connectionAdded(connection);
        AuthenticationRequest auth = new AuthenticationRequest(new UsernamePasswordCredentials("dev", "dev-pass"));
        send(auth);
        receive();
    }

    public void send(Object o) throws IOException {
        Data data = serializationService.toData(o);
        ClientPacket packet = new ClientPacket(data);
        packet.setConn(connection);
        clientEngine.handlePacket(packet);
    }

    public Object receive() throws IOException {
        DataAdapter adapter;
        try {
            adapter = (DataAdapter) connection.q.take();
        } catch (InterruptedException e) {
            throw new HazelcastException(e);
        }
        ClientResponse clientResponse = serializationService.toObject(adapter.getData());
        return serializationService.toObject(clientResponse.getResponse());
    }

    public void close() {
<<<<<<< HEAD
        ClientEndpoint endpoint = clientEngine.getEndpoint(connection);
        clientEngine.removeEndpoint(endpoint, true);
=======
        clientEngine.getEndpointManager().removeEndpoint(connection, true);
>>>>>>> c09f5721
        connection.close();
    }

    class MockConnection implements Connection {

        volatile boolean live = true;

        final int port;

        MockConnection(int port) {
            this.port = port;
        }

        BlockingQueue<SocketWritable> q = new LinkedBlockingQueue<SocketWritable>();

        public boolean write(SocketWritable packet) {
            return q.offer(packet);
        }

        @Override
        public Address getEndPoint() {
            return null;
        }

        @Override
        public boolean live() {
            return live;
        }

        @Override
        public long lastReadTime() {
            return 0;
        }

        @Override
        public long lastWriteTime() {
            return 0;
        }

        @Override
        public void close() {
            live = false;
        }

        @Override
        public boolean isClient() {
            return true;
        }

        @Override
        public ConnectionType getType() {
            return ConnectionType.BINARY_CLIENT;
        }

        @Override
        public InetAddress getInetAddress() {
            return null;
        }

        @Override
        public InetSocketAddress getRemoteSocketAddress() {
            return null;
        }

        @Override
        public int getPort() {
            return port;
        }

        @Override
        public boolean equals(Object o) {
            if (this == o) return true;
            if (!(o instanceof MockConnection)) return false;

            MockConnection that = (MockConnection) o;

            if (port != that.port) return false;

            return true;
        }

        @Override
        public int hashCode() {
            return port;
        }
    }
}<|MERGE_RESOLUTION|>--- conflicted
+++ resolved
@@ -81,12 +81,9 @@
     }
 
     public void close() {
-<<<<<<< HEAD
-        ClientEndpoint endpoint = clientEngine.getEndpoint(connection);
-        clientEngine.removeEndpoint(endpoint, true);
-=======
-        clientEngine.getEndpointManager().removeEndpoint(connection, true);
->>>>>>> c09f5721
+        final ClientEndpointManager endpointManager = clientEngine.getEndpointManager();
+        final ClientEndpoint endpoint = endpointManager.getEndpoint(connection);
+        endpointManager.removeEndpoint(endpoint, true);
         connection.close();
     }
 
