/*
 * Copyright (c) 2008-2017, Hazelcast, Inc. All Rights Reserved.
 *
 * Licensed under the Apache License, Version 2.0 (the "License");
 * you may not use this file except in compliance with the License.
 * You may obtain a copy of the License at
 *
 * http://www.apache.org/licenses/LICENSE-2.0
 *
 * Unless required by applicable law or agreed to in writing, software
 * distributed under the License is distributed on an "AS IS" BASIS,
 * WITHOUT WARRANTIES OR CONDITIONS OF ANY KIND, either express or implied.
 * See the License for the specific language governing permissions and
 * limitations under the License.
 */

package com.hazelcast.internal.ascii;

import com.hazelcast.core.HazelcastInstance;
import com.hazelcast.internal.ascii.rest.HttpCommandProcessor;

import java.io.IOException;
import java.io.InputStream;
import java.io.OutputStream;
import java.io.OutputStreamWriter;
import java.io.Writer;
import java.net.HttpURLConnection;
import java.net.URL;
import java.net.URLEncoder;
import java.util.Collections;
import java.util.HashMap;
import java.util.List;
import java.util.Map;

@SuppressWarnings("SameParameterValue")
public class HTTPCommunicator {

    private final HazelcastInstance instance;
    private final String address;
    private int chunkedStreamingLength;

    public HTTPCommunicator(HazelcastInstance instance) {
        this.instance = instance;
        this.address = "http:/" + instance.getCluster().getLocalMember().getSocketAddress().toString() + "/hazelcast/rest/";
    }

    public String queuePoll(String queueName, long timeout) throws IOException {
        String url = address + "queues/" + queueName + "/" + String.valueOf(timeout);
        return doGet(url);
    }

    public int queueSize(String queueName) throws IOException {
        String url = address + "queues/" + queueName + "/size";
        return Integer.parseInt(doGet(url));
    }

    public int queueOffer(String queueName, String data) throws IOException {
        final String url = address + "queues/" + queueName;
        final HttpURLConnection urlConnection = setupConnection(url, "POST");

        // post the data
        OutputStream out = urlConnection.getOutputStream();
        Writer writer = new OutputStreamWriter(out, "UTF-8");
        writer.write(data);
        writer.close();
        out.close();

        return urlConnection.getResponseCode();
    }

    public String mapGet(String mapName, String key) throws IOException {
        String url = address + "maps/" + mapName + "/" + key;
        return doGet(url);
    }

    public String getClusterInfo() throws IOException {
        String url = address + "cluster";
        return doGet(url);
    }

    public String getFailingClusterHealthWithTrailingGarbage() throws IOException {
        String baseAddress = instance.getCluster().getLocalMember().getSocketAddress().toString();
        String url = "http:/" + baseAddress + HttpCommandProcessor.URI_HEALTH_URL + "garbage";
        return doGet(url);
    }

    public String getClusterHealth() throws IOException {
        String baseAddress = instance.getCluster().getLocalMember().getSocketAddress().toString();
        String url = "http:/" + baseAddress + HttpCommandProcessor.URI_HEALTH_URL;
        return doGet(url);
    }

    public int mapPut(String mapName, String key, String value) throws IOException {
        final String url = address + "maps/" + mapName + "/" + key;
        final HttpURLConnection urlConnection = setupConnection(url, "POST");

        // post the data
        OutputStream out = urlConnection.getOutputStream();
        Writer writer = new OutputStreamWriter(out, "UTF-8");
        writer.write(value);
        writer.close();
        out.close();

        return urlConnection.getResponseCode();
    }

    public int mapDeleteAll(String mapName) throws IOException {
        String url = address + "maps/" + mapName;
        return setupConnection(url, "DELETE").getResponseCode();
    }

    public int mapDelete(String mapName, String key) throws IOException {
        String url = address + "maps/" + mapName + "/" + key;
        return setupConnection(url, "DELETE").getResponseCode();
    }

    public int shutdownCluster(String groupName, String groupPassword) throws IOException {
        String url = address + "management/cluster/clusterShutdown";
        return doPost(url, groupName, groupPassword).responseCode;
    }

    public String shutdownMember(String groupName, String groupPassword) throws IOException {
        String url = address + "management/cluster/memberShutdown";
        return doPost(url, groupName, groupPassword).response;
    }

    public String getClusterState(String groupName, String groupPassword) throws IOException {
        String url = address + "management/cluster/state";
        return doPost(url, groupName, groupPassword).response;
    }

    public ConnectionResponse changeClusterState(String groupName, String groupPassword, String newState) throws IOException {
        String url = address + "management/cluster/changeState";
        return doPost(url, groupName, groupPassword, newState);
    }

    public String getClusterVersion() throws IOException {
        String url = address + "management/cluster/version";
        return doGet(url);
    }

    public ConnectionResponse changeClusterVersion(String groupName, String groupPassword, String version) throws IOException {
        String url = address + "management/cluster/version";
        return doPost(url, groupName, groupPassword, version);
    }

    public ConnectionResponse hotBackup(String groupName, String groupPassword) throws IOException {
        String url = address + "management/cluster/hotBackup";
        return doPost(url, groupName, groupPassword);
    }

    public ConnectionResponse hotBackupInterrupt(String groupName, String groupPassword) throws IOException {
        String url = address + "management/cluster/hotBackupInterrupt";
        return doPost(url, groupName, groupPassword);
    }

    public ConnectionResponse forceStart(String groupName, String groupPassword) throws IOException {
        String url = address + "management/cluster/forceStart";
        return doPost(url, groupName, groupPassword);
    }

    public ConnectionResponse changeManagementCenterUrl(String groupName,
                                                        String groupPassword, String newUrl) throws IOException {
        String url = address + "mancenter/changeurl";
        return doPost(url, groupName, groupPassword, newUrl);
    }

    public ConnectionResponse partialStart(String groupName, String groupPassword) throws IOException {
        String url = address + "management/cluster/partialStart";
        return doPost(url, groupName, groupPassword);
    }

    public String listClusterNodes(String groupName, String groupPassword) throws IOException {
        String url = address + "management/cluster/nodes";
        return doPost(url, groupName, groupPassword).response;
    }

    public String syncMapOverWAN(String wanRepName, String targetGroupName, String mapName) throws IOException {
        String url = address + "mancenter/wan/sync/map";
        return doPost(url, wanRepName, targetGroupName, mapName).response;
    }

    public String syncMapsOverWAN(String wanRepName, String targetGroupName) throws IOException {
        String url = address + "mancenter/wan/sync/allmaps";
        return doPost(url, wanRepName, targetGroupName).response;
    }

    public String wanClearQueues(String wanRepName, String targetGroupName) throws IOException {
        String url = address + "mancenter/wan/clearWanQueues";
        return doPost(url, wanRepName, targetGroupName).response;
    }

    public String addWanConfig(String wanRepConfigJson) throws IOException {
        String url = address + "mancenter/wan/addWanConfig";
        return doPost(url, wanRepConfigJson).response;
    }

    public String updatePermissions(String groupName, String groupPassword, String permConfJson) throws IOException {
        String url = address + "mancenter/security/permissions";
        return doPost(url, groupName, groupPassword, permConfJson).response;
    }

    private HttpURLConnection setupConnection(String url, String method) throws IOException {
        HttpURLConnection urlConnection = (HttpURLConnection) (new URL(url)).openConnection();
        urlConnection.setRequestMethod(method);
        urlConnection.setDoOutput(true);
        urlConnection.setDoInput(true);
        urlConnection.setUseCaches(false);
        urlConnection.setAllowUserInteraction(false);
        urlConnection.setRequestProperty("Content-type", "text/xml; charset=" + "UTF-8");
        if (chunkedStreamingLength > 0) {
            urlConnection.setChunkedStreamingMode(chunkedStreamingLength);
        }
        return urlConnection;
    }

    static class ConnectionResponse {
        public final String response;
        public final int responseCode;
        public final Map<String, List<String>> responseHeaders;

        private ConnectionResponse(String response, int responseCode) {
            this(response, responseCode, null);
        }

        private ConnectionResponse(String response, int responseCode, Map<String, List<String>> responseHeaders) {
            this.response = response;
            this.responseCode = responseCode;
            if(responseHeaders == null) {
                this.responseHeaders = Collections.emptyMap();
            } else {
                this.responseHeaders = new HashMap<String, List<String>>(responseHeaders);
            }
        }
    }

    private String doGet(String url) throws IOException {
        HttpURLConnection httpUrlConnection = (HttpURLConnection) (new URL(url)).openConnection();
        try {
            InputStream inputStream = httpUrlConnection.getInputStream();
            StringBuilder builder = new StringBuilder();
            byte[] buffer = new byte[1024];
            int readBytes;
            while ((readBytes = inputStream.read(buffer)) > -1) {
                builder.append(new String(buffer, 0, readBytes));
            }
            return builder.toString();
        } finally {
            httpUrlConnection.disconnect();
        }
    }

<<<<<<< HEAD
    private ConnectionResponse doHead(String url) throws IOException {
        HttpURLConnection httpUrlConnection = (HttpURLConnection) (new URL(url)).openConnection();
        try {
            httpUrlConnection.setRequestMethod("HEAD");
            return new ConnectionResponse(null, httpUrlConnection.getResponseCode(), httpUrlConnection.getHeaderFields());
        } finally {
            httpUrlConnection.disconnect();
        }
    }

    private static ConnectionResponse doPost(String url, String... params) throws IOException {
=======
    private ConnectionResponse doPost(String url, String... params) throws IOException {
>>>>>>> 46822d1a
        HttpURLConnection urlConnection = setupConnection(url, "POST");
        // post the data
        OutputStream out = urlConnection.getOutputStream();
        Writer writer = new OutputStreamWriter(out, "UTF-8");
        StringBuilder data = new StringBuilder();
        for (String param : params) {
            data.append(URLEncoder.encode(param, "UTF-8")).append("&");
        }
        writer.write(data.toString());
        writer.close();
        out.close();
        try {
            InputStream inputStream = urlConnection.getInputStream();
            byte[] buffer = new byte[4096];
            int readBytes = inputStream.read(buffer);
            return new ConnectionResponse(readBytes == -1 ? "" : new String(buffer, 0, readBytes),
                    urlConnection.getResponseCode());
        } finally {
            urlConnection.disconnect();
        }
    }

<<<<<<< HEAD
    public ConnectionResponse headRequestToMapURI() throws IOException {
        String url = address + "maps/";
        return doHead(url);
    }

    public ConnectionResponse headRequestToQueueURI() throws IOException {
        String url = address + "queues/";
        return doHead(url);
    }

    public ConnectionResponse headRequestToUndefinedURI() throws IOException {
        String url = address + "undefined";
        return doHead(url);
    }

    public ConnectionResponse headRequestToClusterInfoURI() throws IOException {
        String url = address + "cluster";
        return doHead(url);
    }

    public ConnectionResponse headRequestToClusterHealthURI() throws IOException {
        String baseAddress = instance.getCluster().getLocalMember().getSocketAddress().toString();
        String url = "http:/" + baseAddress + HttpCommandProcessor.URI_HEALTH_URL;
        return doHead(url);
    }

    public ConnectionResponse headRequestToClusterVersionURI() throws IOException {
        String baseAddress = instance.getCluster().getLocalMember().getSocketAddress().toString();
        String url = "http:/" + baseAddress + HttpCommandProcessor.URI_CLUSTER_VERSION_URL;
        return doHead(url);
    }

    public ConnectionResponse headRequestToGarbageClusterHealthURI() throws IOException {
        String baseAddress = instance.getCluster().getLocalMember().getSocketAddress().toString();
        String url = "http:/" + baseAddress + HttpCommandProcessor.URI_HEALTH_URL + "garbage";
        return doHead(url);
=======
    public void setChunkedStreamingLength(int chunkedStreamingLength) {
        this.chunkedStreamingLength = chunkedStreamingLength;
>>>>>>> 46822d1a
    }
}<|MERGE_RESOLUTION|>--- conflicted
+++ resolved
@@ -250,7 +250,6 @@
         }
     }
 
-<<<<<<< HEAD
     private ConnectionResponse doHead(String url) throws IOException {
         HttpURLConnection httpUrlConnection = (HttpURLConnection) (new URL(url)).openConnection();
         try {
@@ -261,10 +260,7 @@
         }
     }
 
-    private static ConnectionResponse doPost(String url, String... params) throws IOException {
-=======
     private ConnectionResponse doPost(String url, String... params) throws IOException {
->>>>>>> 46822d1a
         HttpURLConnection urlConnection = setupConnection(url, "POST");
         // post the data
         OutputStream out = urlConnection.getOutputStream();
@@ -287,7 +283,6 @@
         }
     }
 
-<<<<<<< HEAD
     public ConnectionResponse headRequestToMapURI() throws IOException {
         String url = address + "maps/";
         return doHead(url);
@@ -324,9 +319,9 @@
         String baseAddress = instance.getCluster().getLocalMember().getSocketAddress().toString();
         String url = "http:/" + baseAddress + HttpCommandProcessor.URI_HEALTH_URL + "garbage";
         return doHead(url);
-=======
+    }
+  
     public void setChunkedStreamingLength(int chunkedStreamingLength) {
         this.chunkedStreamingLength = chunkedStreamingLength;
->>>>>>> 46822d1a
     }
 }